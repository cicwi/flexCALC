--- conflicted
+++ resolved
@@ -1,1682 +1,1662 @@
-# >>> Imports >>>
-
-import numpy
-import gc
-import os
-import re
-import pickle
-import time
-from copy import deepcopy
-
-#from glob import glob        
-
-from flexdata import data
-from flexdata import geometry
-from flexdata import display
-
-from flextomo import projector
-from flexcalc import process
-
-import networkx
-import matplotlib.pyplot as plt
-from flexdata.data import logger
-
-# >>> Classes >>>
-
-
-class Buffer:
-    """
-    Each node has an input and output buffer. It will be in read-only or write-only state.
-    Buffer can store a memmap data and a metadata record.
-    """
-
-    def __init__(self, path, writer_node, shape = (1, 1, 1), dtype = 'float32'):
-        """
-        Initialize buffer.
-        """
-        # Find an appropriate the directory:
-        if not os.path.exists(path): os.mkdir(path)
-        
-        # Don't assign a file before buffer is activated!
-        self.filename = ''
-        self.path = path
-        
-        # Init data and geometry:
-        self._data_ = None
-        self._geom_ = None
-        self._misc_ = None
-        
-        # Data attributes:
-        self._dshape_ = None
-        self._dtype_ = None
-                        
-        # Init links to the writer/reader nodes:
-        self.writer_node = writer_node
-        self.reader_node = None
-        
-        self.readonly = False
-        
-        #logger.print(writer_node.node_name + ' created a buffer!')
-        
-    def __copy__(self):
-        logger.print('Attempt to copy a buffer!')
-        
-        return None
-        
-    def _get_filename_(self):
-        """
-        Find an unused filename:
-        """
-        if self.filename: 
-            if os.path.exists(self.filename): return None
-        
-        # Create a dir if needed:
-        if not os.path.exists(self.path): os.mkdir(self.path)    
-        
-        # Get all files to add one at the end of the list:
-        files = data.get_files_sorted(self.path, 'scratch')
-      
-        # Get the new index:
-        if files == []:
-            index = 0
-        else:
-            exist = [int(re.findall('\d+', f)[-1]) for f in files]
-            index = min([ii for ii in numpy.arange(9999) if ii not in exist])
-            
-        # Add new file:
-        self.filename = os.path.join(self.path, 'scratch_%04u' % index)
-        
-    def switch_readonly(self):
-        """
-        Switch the buffer into reading mode.
-        """
-        # Get a new name if needed:
-        self._get_filename_()
-        
-        # Make sure that file was written on disk:
-        if self._data_ is not None:
-            self._data_.flush()
-            dtype = self._data_.dtype
-            shape = self._data_.shape
-        else:
-            dtype  = 'float32'
-            shape = (1,1,1)
-
-        self._data_ = None
-        gc.collect()
-        
-        # Link with a file (array can be modified but the file stays read-only):
-        self._data_ = numpy.memmap(self.filename, dtype = dtype, mode = 'c', shape = shape) 
-        self.readonly = True
-            
-    def switch_writeonly(self):
-      """
-      Switch the buffer into writing mode.
-      """
-      # Get a new name if needed:
-      self._get_filename_()
-      
-      dshape = self.dshape  
-      dtype = self.dtype            
-      
-      # Release memmap:
-      self._data_ = None
-      gc.collect()
-            
-      # Link with a file:
-      self._data_ = numpy.memmap(self.filename, dtype = dtype, mode = 'w+', shape = dshape)       
-      self.readonly = False
-      
-    def switch_offline(self):
-        '''
-        Switch buffers to offline to be able to serialize node tree and save them on disk.
-        '''
-        if self._data_ is None: return
-        
-        self._dtype_ = self._data_.dtype
-        self._dshape_ = self._data_.shape
-        
-        self._data_ = None
-        gc.collect()
-        
-    def switch_online(self):
-        '''
-        Switch buffers to online after loading the node tree from disk or after backing it up.
-        '''
-        if not self.filename: return 
-        
-        if self.readonly:
-            self._data_ = numpy.memmap(self.filename, dtype = self._dtype_, mode = 'c', shape = self._dshape_) 
-            
-        else:
-            self._data_ = numpy.memmap(self.filename, dtype = self._dtype_, mode = 'w+', shape = self._dshape_)             
-                
-    def suicide(self):
-      """
-      Remove file from disk and delete variables.
-      """
-      self._data_ = None
-      self._geom_ = None
-      self._misc_ = None
-      
-      gc.collect()
-        
-      if os.path.exists(self.filename):     
-          os.remove(self.filename)
-          logger.print('Deleted a memmap file @' + self.filename)
-      
-      self.filename = ''
-
-    @property
-    def dshape(self):
-        if not self._data_ is None:
-            return self._data_.shape   
-        else:
-            return (1, 1, 1)  
-      
-    @dshape.setter
-    def dshape(self, shape):
-        """
-        Change the shape of the buffered data.
-        """
-        if self.readonly: logger.error('Attempt to write into read-only block!')
-        
-        dtype = self.dtype
-        
-        self._data_ = None
-        gc.collect()
-        
-        self._data_ = numpy.memmap(self.filename, dtype = dtype, mode = 'w+', shape = tuple(shape))
-        self._dshape_ = self._data_.shape
-            
-    @property
-    def dtype(self):
-        if not self._data_ is None:
-            return self._data_.dtype   
-        else:
-            return 'float32'
-        
-    @dtype.setter
-    def dtype(self, shape):
-        """
-        Change the type of the buffered data.
-        """
-        if self.readonly: logger.error('Attempt to write into read-only block!')
-        
-        dtype = self.dtype
-        
-        self._data_ = None
-        gc.collect()
-        
-        self._data_ = numpy.memmap(self.filename, dtype = dtype, mode = 'w+', shape = tuple(shape))
-        self._dtype_ = self._data_.dtype
-    
-    def set_data(self, data):
-        '''
-        Write the data data.
-        '''
-        if self.readonly: logger.error('Attempt to write into read-only block!')
-                
-        # Check free space:
-        buffer_gb = data.nbytes / 1e9 
-        free_gb = data.free_disk(self.filename)
-        logger.print('Writing buffer of %1.1fGB (%u%% of current disk space).' % (buffer_gb, 100 * buffer_gb / free_gb))
-        
-        # We will open data here again in case the shape or type changed:
-        self._data_ = None
-        gc.collect()
-      
-        self._data_ = numpy.memmap(self.filename, dtype = data.dtype, mode = 'w+', shape = data.shape)  
-        self._data_[:] = data
-        self._data_.flush()
-        
-        self._dtype_ = self._data_.dtype
-        self._dshape_ = self._data_.shape
-    
-    def get_data(self):
-        '''
-        Read the data data.
-        '''
-        if self._data_ is None:
-            logger.error('Attempt to read an empty buffer!')
-        
-        # Check free space:        
-        buffer_gb = self._data_.nbytes / 1e9 
-        free_gb = data.free_memory(False)                
-        logger.print('Retrieving buffer of %1.1fGB (%u%% of current RAM).' % (buffer_gb, 100 * buffer_gb / free_gb))
-        
-        return self._data_
-      
-    def get_geom(self):
-        '''
-        Read the meta record.
-        '''
-        if self.readonly:
-           return deepcopy(self._geom_)
-       
-        else:
-           return self._geom_
-
-    def set_geom(self, geom):
-        '''
-        Write the meta record.
-        '''
-        if self.readonly: logger.error('Attempt to write into read-only block!')
-        self._geom_ = geom
-
-    def get_misc(self):
-        '''
-        Read the meta record.
-        '''
-        if self.readonly:
-           return deepcopy(self._misc_)
-       
-        else:
-           return self._misc_
-            
-    def set_misc(self, misc):
-        '''
-        Write the misc record.
-        '''
-        if self.readonly: logger.error('Attempt to write into read-only block!')
-        self._misc_ = misc
-            
-    def __del__(self):
-        # This can be a copy of an original buffer. Suicide only on request!
-        #self.suicide()
-        pass
-      
-# States:
-_NSTATE_PENDING_ = 0
-_NSTATE_ACTIVE_ = 1
-_NSTATE_DEACTIVATED_ = 2
-
-# Types of nodes:
-_NTYPE_BATCH_ = 0
-_NTYPE_GROUP_ = 1
-   
-class Node:
-   """
-   Class responsible for processing of a single block of data.
-   It has two buffers: input and output.
-   Three states: waiting, active, ready
-   Three methods: start, action, finish
-   """
-   # Default node type:
-   node_type = _NTYPE_BATCH_
-   node_name = 'Default node'
-   
-   def __init__(self, scheduler, arguments, inputs):
-      """
-      Initialize ...
-      """
-      # Buffers:
-      self.inputs = inputs
-      self.outputs = []
-      
-      # Parent:
-      self.scheduler = scheduler
-      
-      # Initial state and type:
-      self.state = _NSTATE_PENDING_
-       
-      # Arguments:
-      self.arguments = arguments
-            
-      logger.print('Initializing node: ' + self.node_name)
-      
-      # Call the initialize method defined in the sub-class:
-      self.initialize()
-      
-   def state2str(self):
-       """
-       Report my state.
-       """
-       if self.state == _NSTATE_PENDING_: return 'PENDING'
-       elif self.state == _NSTATE_ACTIVE_: return 'ACTIVE'
-       elif self.state == _NSTATE_DEACTIVATED_: return 'DEACTIVATED'
-       else: return 'UNKNOWN'
-   
-   def initialize(self):
-       """
-       Initializtion callback. Override this in sub-classes
-       """
-       self.init_outputs(1) 
-    
-   def runtime(self):
-       """
-       Runtime callback. Override this in sub-classes
-       """
-       # Pass data from the input buffer to output without change:
-       data, geom, misc = self.get_inputs(0)
-       
-       self.set_outputs(0, data, geom, misc)
-       
-   def init_outputs(self, count):
-      """
-      Create output buffers.
-      """
-      
-      for ii in range(count):
-          buffer = Buffer(self.scheduler._scratch_path_, self)
-          
-          # By default, buffer meta record is passed from parent to child:
-          if len(self.inputs) > 0:
-              geom = self.inputs[0].get_geom()
-              misc = self.inputs[0].get_misc()
-              
-              buffer.set_geom(geom)
-              buffer.set_misc(misc)
-              
-          self.outputs.append(buffer)   
-          
-   def get_outputs(self, index):
-        """
-        Get data, geom and misc from a buffer using index
-        """
-        buf = self.outputs[index]
-        
-        return buf.get_data(), buf.get_geom(), buf.get_misc()
-    
-   def get_inputs(self, index):
-        """
-        Get data, geom and misc from a buffer using index
-        """
-        buf = self.inputs[index]
-        
-        return buf.get_data(), buf.get_geom(), buf.get_misc()
-        
-   def set_outputs(self, index, data, geom = None, misc = None):
-       """
-       Set data, geom and misc from a buffer using index
-       """
-       if not data is None:
-           self.outputs[index].set_data(data)
-           
-       if not geom is None:
-           self.outputs[index].set_geom(geom)
-           
-       if not misc is None: 
-           self.outputs[index].set_misc(misc)
-           
-   def offline(self):
-       """
-       Switch node to offline (switch its buffers to offline). This is needed for backing up nodes.
-       """
-       for buf in self.outputs:
-           buf.switch_offline()
-   
-   def online(self):
-       """
-       Switch node to online (switch its buffers to online). This is needed for backing up nodes.
-       """
-       for buf in self.outputs:
-           buf.switch_online()        
-        
-   def get_parents(self):
-        """
-        Get parent nodes.
-        """
-        nodes = []
-        
-        for buffer in self.inputs:
-            node = buffer.writer_node
-            nodes.append(node)
-        
-        return nodes 
-
-   def isready(self):       
-      """
-      Check if the node is ready.
-      """
-      # Check if parent nodes are deactivated:
-      for node in self.get_parents():       
-          if node.state != _NSTATE_DEACTIVATED_:
-              return False
-      
-          if self.state != _NSTATE_PENDING_:
-              return False
-        
-      return True
-                     
-   def activate(self):
-      """
-      Switch input buffers to read-only mode and output buffers to write-only.
-      """
-      logger.title('Activating node: ' + self.node_name)
-      
-      # Check if parent nodes are deactivated:
-      if not self.isready():
-              logger.error('Attempt to activate a wrong node. Check node state and parent nodes states.')
-               
-      # Switch buffers to read/write:        
-      for buffer in self.inputs:
-         buffer.switch_readonly()
-      
-      for buffer in self.outputs:
-         buffer.switch_writeonly()
-         
-      # Change state and run:
-      self.state = _NSTATE_ACTIVE_
-      self.runtime()
-      
-      # If success, change state:
-      self.deactivate()
-                              
-   def deactivate(self):
-      """
-      Kill all inputs. Switch all outputs to read-only mode.
-      """
-      # Check if the node is in correct state:
-      if self.state != _NSTATE_ACTIVE_:
-          logger.error('Attempt to deactivate node that is not on an active state!')
-        
-      # Clean up memory!  
-      gc.collect()  
-        
-      self.state = _NSTATE_DEACTIVATED_
-      
-      # Check if the output buffer is
-      if numpy.prod(self.outputs[0].dshape) < 1000:
-          logger.warning('Node output buffer is too small!')
-      
-      # Switch states of the buffers:
-      for buffer in self.outputs:
-         buffer.switch_readonly()
-            
-      for buffer in self.inputs:
-         buffer.suicide()
-
-   def get_children(self):
-       """
-       Get children nodes.
-       """
-       nodes = []
-        
-       if self.outputs != []: 
-           for buffer in self.outputs:
-               node = buffer.reader_node
-               
-               if node is not None:
-                   if node.node_type == _NTYPE_GROUP_:
-                       # If nodes is a group node, all buffers end up in a single node:
-                       return [node, ]
-                   
-                   else:
-                       nodes.append(node)
-               
-           return nodes
-       
-       else:
-           return []
-     
-   def cleanup(self):
-       '''
-       Remove files:
-       '''
-       # Delete files:
-       for buffer in self.outputs:
-           buffer.suicide()
-           
-       for buffer in self.inputs:
-           buffer.suicide()      
-           
-# >>>>>>>>>>>>>>>>>>>>>>>>>>>>>>>> Node classes >>>>>>>>>>>>>>>>>>>>>>>>>>>>>>>           
-       
-class batch_node(Node):
-    """
-    A standard batch node based on a given callback function.
-    Callback function is saved as the first argument in the argument list.
-    """      
-    node_name = 'batch'
-    node_type = _NTYPE_BATCH_
-                   
-    def runtime(self):
-        
-        # Read data form a single buffer:
-        data, geom, misc = self.get_inputs(0)
-        
-        callback = self.arguments[0]
-        args = self.arguments[1]
-        
-        if data != []:
-            #out = callback(data, geom, **args)
-            out = callback(data, **args)
-            
-            # If there is output pass it further down the pipeline:
-            if out is None:
-                out = data
-                
-            self.set_outputs(0, out, geom, misc)    
-
-class info_node(Node):
-    """
-    Print data info.
-    """      
-    node_name = 'Buffer Info'
-    node_type = _NTYPE_BATCH_
-                   
-    def runtime(self):
-        
-        logger.title('Found %u buffers.' % len(self.inputs))
-        
-        for ii in range(len(self.inputs)):
-            data, geom, misc = self.get_inputs(ii)
-        
-            logger.print('Data shape: ' + str(data.shape))
-            logger.print('Data range: ' + str([data.min(), data.max()]))
-      
-            logger.print('Geometry:')
-            logger.print(geom)
-            
-            self.set_outputs(ii, data, geom, misc)    
-                                
-class fdk_node(Node):
-    """
-    Feldkamp reconstruction.
-    """      
-    node_name = 'FDK'
-    node_type = _NTYPE_BATCH_
-                   
-    def runtime(self):
-        
-        # Read data form a single buffer:
-        data, geom, misc = self.get_inputs(0)
-        
-        (vol_shape, sirt) = self.arguments
-        
-        if vol_shape:
-            vol = numpy.zeros(vol_shape, dtype = 'float32')
-            
-        else:
-<<<<<<< HEAD
-            vol = project.init_volume(data)
-=======
-            vol = projector.init_volume(data, geom)
->>>>>>> 3ec24b2d
-        
-        projector.settings['block_number'] = 10
-        projector.FDK(data, vol, geom)
-        
-        if sirt:
-            projector.settings['bounds'] = [0, 9999]
-            projector.SIRT(data, vol, geom, iterations = sirt)    
-        
-        self.set_outputs(0, vol, geom, misc)                 
-
-class crop_node(Node):
-    """
-    Apply crop.
-    """      
-    node_name = 'Crop'
-    node_type = _NTYPE_BATCH_
-                   
-    def runtime(self):
-        
-        # Read data form a single buffer:
-        data, geom, misc = self.get_inputs(0)
-        
-        (dim, width) = self.arguments
-               
-        data = data.crop(data, dim, width, geom)
-  
-        self.set_outputs(0, data, geom, misc) 
-        
-class bin_node(Node):
-    """
-    Apply binning.
-    """      
-    node_name = 'Bin'
-    node_type = _NTYPE_BATCH_
-                   
-    def runtime(self):
-        
-        # Read data form a single buffer:
-        data, geom, misc = self.get_inputs(0)
-        
-        dim = self.arguments[0]
-               
-        data = data.bin(data, dim, geom)
-  
-        self.set_outputs(0, data, geom, misc)         
-
-class pad_node(Node):
-    """
-    Apply autocrop.
-    """      
-    node_name = 'Pad'
-    node_type = _NTYPE_BATCH_
-                   
-    def runtime(self):
-        
-        # Read data form a single buffer:
-        data, geom, misc = self.get_inputs(0)
-        
-        (width, dim, mode) = self.arguments
-        
-        data = data.pad(data, dim, width, mode, geom)
-        
-        self.set_outputs(0, data, geom, misc)              
-
-class beamhardening_node(Node):
-    """
-    Apply beam hardening based on a single material approximation and an estimated spectrum.
-    """      
-    
-    node_name = 'Beam-hardening correction'
-    node_type = _NTYPE_BATCH_
-                   
-    def runtime(self):
-        
-        # Read data form a single buffer:
-        data, geom, misc = self.get_inputs(0)
-        
-        (file, compound, density) = self.arguments
-                
-        # Use toml files:
-        if os.path.exists(file):
-            spec = data.read_toml(file)
-            
-        else:
-            raise Exception('File not found:' + file)
-        
-        data = process.equivalent_density(data, geom, spec['energy'], spec['spectrum'], compound = compound, density = density)
-                
-        self.set_outputs(0, data, geom, misc)    
-
-class display_node(Node):
-    """
-    Display data.
-    """      
-    node_name = 'Display'
-    node_type = _NTYPE_BATCH_
-                   
-    def runtime(self):
-        
-        # Read data form a single buffer:
-        data, geom, misc = self.get_inputs(0)
-        
-        display_type = self.arguments[0]
-        args = self.arguments[1]
-        
-        # Find callback:        
-        dictionary = {'slice': display.slice, 'max_projection': display.max_projection,'min_projection':display.min_projection,'pyqt_graph':display.pyqt_graph}
-        
-        if display_type not in dictionary.keys():
-            logger.error('Unknown display type!')
-            
-        callback = dictionary[display_type]        
-        
-        callback(data, **args)
-        
-        self.set_outputs(0, data, geom, misc)           
-
-class autocrop_node(Node):
-    """
-    Apply autocrop.
-    """      
-    node_name = 'Autocrop'
-    node_type = _NTYPE_BATCH_
-                   
-    def runtime(self):
-        
-        # Read data form a single buffer:
-        data, geom, misc = self.get_inputs(0)
-                        
-        a,b,c = process.bounding_box(data)
-        
-        sz = data.data.shape
-        
-        logger.print('Bounding box found: ' + str([a,b,c]))
-        logger.print('Old dimensions are: ' + str(sz))
-               
-        data = data.crop(data, 0, [a[0], sz[0] - a[1]], geom)
-        data = data.crop(data, 1, [b[0], sz[1] - b[1]], geom)
-        data = data.crop(data, 2, [c[0], sz[2] - c[1]], geom)
-        
-        logger.print('New dimensions are: ' + str(data.shape))
-        
-        self.set_outputs(0, data, geom, misc)              
-
-class markernorm_node(Node):
-    """
-    Find marker and normalize data using its intensity.
-    """      
-    node_name = 'Marker normalization'
-    node_type = _NTYPE_BATCH_
-                   
-    def runtime(self):
-        
-        # Read data form a single buffer:
-        data, geom, misc = self.get_inputs(0)
-         
-        norm, size = self.arguments[0]               
-        
-        # Find the marker:
-        a,b,c = process.find_marker(data, geom, size)    
-        
-        rho = data[a-1:a+1, b-1:b+1, c-1:c+1].mean()
-    
-        logger.print('Marker density is: %2.2f' % rho)
-        
-        if abs(rho - norm) / rho > 0.2:
-            logger.warning('Suspicious marker density: %0.2f. Will not apply correction!' % rho)
-            
-        else:
-            data *= (norm / rho)
-        
-        self.set_outputs(0, data, geom, misc) 
-        
-class threshold_node(Node):
-    """
-    Apply a soft threshold.
-    """      
-    node_name = 'Soft threshold'
-    node_type = _NTYPE_BATCH_
-                   
-    def runtime(self):
-        
-        # Read data form a single buffer:
-        data, geom, misc = self.get_inputs(0)
-        
-        (mode, threshold) = self.arguments
-        
-        process.soft_threshold(data, mode, threshold)
-
-        self.set_outputs(0, data, geom, misc)                     
-        
-class cast2type_node(Node):
-    """
-    Apply autocrop.
-    """      
-    node_name = 'Cast to type'
-    node_type = _NTYPE_BATCH_
-                   
-    def runtime(self):
-        
-        # Read data form a single buffer:
-        data, geom, misc = self.get_inputs(0)
-        
-        (dtype, bounds) = self.arguments
-        
-        logger.print('Casting data to ' + str(dtype))
-        
-        data = data.cast2type(data, dtype, bounds)
-        
-        self.set_outputs(0, data, geom, misc)  
-        
-class flatlog_node(Node):
-    """
-    Apply flat-field and dark-field correction. Take -log(x).
-    """      
-    node_name = 'Flatlog'
-    node_type = _NTYPE_BATCH_
-                  
-    def runtime(self):
-        
-        # Read data form a single buffer:
-        data, geom, misc = self.get_inputs(0)
-        
-        (usemax, flats, darks, sample, flipdim) = self.arguments
-        
-        if usemax:
-            # Use data-driven flat field correction:
-            data = process.flatfield(data)
-            
-        else:
-            
-            path = misc.get('path')
-            if path == []:
-                logger.error('Path to data not found in the metadata.')
-            
-            # Read darks and flats:
-            if darks:
-<<<<<<< HEAD
-                dark = io.read_stack(path, darks, sample, sample, dtype = 'float32')
-=======
-                dark = data.read_stack(path, darks, sample, sample)
->>>>>>> 3ec24b2d
-                    
-                if dark.ndim > 2:
-                    dark = dark.mean(0)
-                    
-                data -= dark[:, None, :]
-                
-            else:
-                dark = 0
-                
-            if flats:    
-<<<<<<< HEAD
-                flat = io.read_stack(path, flats, sample, sample, dtype = 'float32')
-=======
-                flat = data.read_stack(path, flats, sample, sample)
->>>>>>> 3ec24b2d
-                if flat.ndim > 2:
-                    flat = flat.mean(0)
-                
-                if flipdim:
-                    data /= (flat - dark)[::-1, None, :]
-                else:
-                    data /= (flat - dark)[:, None, :]
-            
-        numpy.log(data, out = data)    
-        data *= -1
-                
-        # Fix nans and infs after log:
-        data[~numpy.isfinite(data)] = 10        
-        
-        # TODO: make sure that all functions return data!
-        self.set_outputs(0, data, geom, misc)         
-      
-class vol_merge_node(Node):
-    """
-    Merge volumes node.
-    """     
-    
-    node_name = 'Merge volumes'
-    node_type = _NTYPE_GROUP_
-    
-    def initialize(self):
-        self.init_outputs(1)
-                                
-    def runtime(self):
-        
-        # Determine Total Bounds:
-        tot_bounds = numpy.zeros((3, 2))
-                
-        # Find bounds of the volumes:
-        for ii in range(len(self.inputs)):
-            
-            data, geom, misc = self.get_inputs(ii)
-    
-            bounds = geom.volume_bounds(data.shape)
-            
-            tot_bounds[:, 0] = numpy.min([bounds[:, 0], tot_bounds[:, 0]], axis = 0)
-            tot_bounds[:, 1] = numpy.max([bounds[:, 1], tot_bounds[:, 1]], axis = 0)
-        
-        geom = self.inputs[ii].get_geom()
-        
-        tot_geom = deepcopy(geom)
-        tot_geom['vol_tra'] = (tot_bounds[:, 1] + tot_bounds[:, 0]) / 2
-        
-        tot_bounds = tot_bounds[:, 1] - tot_bounds[:, 0]
-        tot_shape = (numpy.ceil(tot_bounds / tot_geom['img_pixel'])).astype('int')
-
-        # Update buffer shape and get a link to it:        
-        self.outputs[0].dshape = tot_shape
-        self.outputs[0].set_geom(tot_geom)
-        
-        tot_data = self.outputs[0].get_data()
-        
-        # Append volumes:    
-        for ii in range(len(self.inputs)):
-            
-            data, geom, misc = self.get_inputs(ii)
-            process.append_volume(data, geom, tot_data, tot_geom, ramp = data.shape[0]//10)
-            
-class proj_merge_node(Node):
-    """
-    Merge projections node.
-    """      
-    node_name = 'Merge projections'
-    node_type = _NTYPE_GROUP_
-    
-    def initialize(self):
-        # The assumption is that all datasets are of the same size and resolution!
-        
-        # List of geometries and unique source positions:
-        geoms_list = []
-        src_list = []
-        
-        # First, we need to check how many unique source positions there are.
-        # Create a separate sub-group of geometries for each source position.
-        for ii in range(len(self.inputs)):
-            
-            geom = self.inputs[ii].get_geom()
-            
-            if geom is None:
-                logger.error('geometry record not found!')
-            
-            src = [geom['src_vrt'], geom['src_mag'], geom['src_hrz']]
-            
-            if src_list is []:
-                src_list.append(src)
-                geoms_list.append([geom,])
-                
-            elif src not in src_list:
-                src_list.append(src)
-                geoms_list.append([geom,])
-                
-            else:
-                index = src_list.index(src)    
-                geoms_list[index].append(geom)
-        
-        # Save geoms_list for runtime:        
-        self._geoms_list_ = geoms_list
-            
-        # Number of outputs = number of unique source positions:
-        self.init_outputs(len(self._geoms_list_))
-                
-    def runtime(self):
-        
-        data, geom, misc = self.get_inputs(0)
-        shape = data.shape        
-        
-        # Compute a total geometry for each source position:
-        for ii, geoms in enumerate(self._geoms_list_):
-            
-            # Total geometry and shape for a single unique source position:
-            tot_shape, tot_geom = geometry.tiles_shape(shape, geoms)
-                    
-            # Create outputs:
-            self.outputs[ii].dshape = tot_shape
-            self.outputs[ii].set_geom(tot_geom)
-            
-        # Retrieve a list of unique sources:
-        sources = []
-        for ii in range(len(self.outputs)):
-            
-            geom = self.outputs[ii].get_geom()
-            sources.append([geom['src_vrt'], geom['src_mag'], geom['src_hrz']])
-
-        # Add tiles one by one:            
-        for ii in range(len(self.inputs)):
-
-            # Find a unique source position:
-            data, geom, misc = self.get_inputs(ii)
-            
-            src = [geom['src_vrt'], geom['src_mag'], geom['src_hrz']]
-            index = sources.index(src)
-            
-            # Get the corresponding output
-            tot_data, tot_geom, tot_misc = self.get_outputs(index)
-            
-            # Derotate tile if needed:
-            if geom['det_roll'] != 0:
-                angle = numpy.rad2deg(geom['det_roll'])
-                process.rotate(data, -angle, axis = 1)
-                geom['det_roll'] = 0
-            
-            # Append tile:    
-            process.append_tile(data, geom, tot_data, tot_geom)
-                                
-class optimize_node(Node):
-    """
-    Use auto-focusing to optimize geometry parameters. Its a group node - it will wait untill all previous nodes are ready before activating.
-    """      
-    node_name = 'Optimize'
-    node_type = _NTYPE_GROUP_
-    
-    def initialize(self):
-        
-        # Initialize as many outputs as there are inputs:
-        self.init_outputs(len(self.inputs))
-            
-    def runtime(self):
-        
-        (values, key, tile_index, sampling, metric) = self.arguments
-        
-        # Either optimize based on one tile or run all of them.
-        if tile_index is None:
-            for ii in range(len(self.inputs)):
-        
-                # Read data form a single buffer:
-                data, geom, misc = self.get_inputs(ii)
-            
-                process.optimize_modifier(values + geom[key], data, geom, samp = sampling, key = key, metric = metric)
-            
-                self.set_outputs(ii, data, geom, misc)  
-            
-        else:
-            # Read data form a single buffer:
-            data, geom, misc = self.get_inputs(tile_index)
-            val = process.optimize_modifier(values + geom[key], data, geom, samp = sampling, key = key, metric = metric)
-            
-            for ii in range(len(self.inputs)):
-                data, geom, misc = self.get_inputs(ii)
-                geom[key] = val
-                self.set_outputs(ii, data, geom, misc) 
-            
-class registration_node(Node):
-    """
-    Register volumes.
-    """      
-    node_name = 'Registration'
-    node_type = _NTYPE_GROUP_
-    
-    def initialize(self):
-        
-        # Initialize as many outputs as there are inputs:
-        self.init_outputs(len(self.inputs))
-            
-    def runtime(self):
-        
-        (subsamp, use_moments) = self.arguments
-        
-        # Either optimize based on one tile or run all of them.
-        for ii in range(len(self.inputs)):
-        
-            # Read data form a single buffer:
-            data, geom, misc = self.get_inputs(ii)
-            
-            if ii == 0:
-                data0 = data
-                
-            else:
-                R, T = process.register_volumes(data0, data, subsamp = subsamp, use_moments = use_moments, use_CG = True)
-                
-                display.projection(data - data0, dim = 2, title = 'DIFF PRE')
-                
-                data = process.affine(data, R, T)
-                
-                display.projection(data - data0, dim = 2, title = 'DIFF POST')
-                
-                data0 = data
-            
-            self.set_outputs(ii, data, geom, misc)            
-  
-class writer_node(Node):
-    """
-    Write data on disk.
-    """      
-    node_name = 'Writer'
-    node_type = _NTYPE_BATCH_
-                   
-    def runtime(self):
-        
-        # Read data form a single buffer:
-        data, geom, misc = self.get_inputs(0)
-        
-        (folder, name, dim, skip, compress) = self.arguments
-            
-        path = misc['path']
-        
-        print('Writing data at:', os.path.join(path, folder))
-        data.write_stack(os.path.join(path, folder), name, data, dim = dim, skip = skip, zip = compress)
-        
-        print('Writing meta to:', os.path.join(path, folder, 'geometry.toml'))
-        data.write_toml(os.path.join(path, folder, 'geometry.toml'), geom)  
-
-        self.set_outputs(0, data, geom, misc)  
-        
-class reader_node(Node):
-    
-    node_name = 'Reader'
-    node_type = _NTYPE_BATCH_
-    
-    def initialize(self):
-        '''
-        Initiallization callback of read_data. 
-        '''
-        # Get arguments:
-        paths, name, sampling, shape, dtype, format, flipdim, proj_number = self.arguments
-        paths = data.get_folders_sorted(paths)
-       
-        # Create as many output buffers as there are paths:
-        self.init_outputs(len(paths))
-        
-        for ii, path in enumerate(paths):
-          
-            logger.print('Found data @ ' + path)
-            
-            shape = data.stack_shape(path, name, sampling, sampling, shape, dtype, format)
-            
-            # If present, read meta:
-            if os.path.exists(os.path.join(path, 'metadata.toml')):
-                geom = data.read_flexraymeta(path, sampling)   
-                
-            elif os.path.exists(os.path.join(path, 'scan settings.txt')):
-                geom = data.read_flexraylog(path, sampling)  
-                
-            elif os.path.exists(os.path.join(path, 'meta.toml')):
-<<<<<<< HEAD
-                geom = io.read_metatoml(path, sampling)  
-            
-            elif os.path.exists(os.path.join(path, 'geometry.toml')):
-                geom = io.read_geometry(path, sampling)  
-            
-=======
-                geom = data.read_metatoml(path, sampling)  
-                
->>>>>>> 3ec24b2d
-            else:
-                logger.warning('No meta data found.')
-                geom = None
-                
-            # Remember the path to the data using meta:    
-            misc = {'path':path}
-            
-            self.set_outputs(ii, None, geom, misc)
-                        
-    def runtime(self):
-        # Get arguments:
-        paths, name, sampling, shape, dtype, format, flipdim, proj_number = self.arguments
-        paths = data.get_folders_sorted(paths)
-           
-        # Read!
-        for ii, path in enumerate(paths):
-       
-          logger.print('Reading data @ ' + path)
-          array = data.read_stack(path, name, sampling, sampling, shape = shape, dtype = dtype, format = format, flipdim = flipdim)
-          #proj, meta = process.process_flex(path, sampling, sampling, proj_number = proj_number) 
-            
-          self.set_outputs(ii, array)
-   
-# >>>>>>>>>>>>>>>>>>>>>>>>>>>>>>>> SCHEDULER CLASS >>>>>>>>>>>>>>>>>>>>>>>>>>>>
-          
-class scheduler:
-   '''
-   Class responsible for scheduling tasks by creating tree of processing nodes connected via buffers.
-   Scheduler links to the root_node that provides an entry point to the node tree.
-   
-   ''' 
-   
-   def __init__(self, _scratch_path_, clean_scratch = True):
-   
-      self.root_node = None      
-      
-      if not _scratch_path_:
-          logger.error('Scratch path is missing!')
-      
-      self._scratch_path_ = _scratch_path_
-      
-      if clean_scratch:            
-          self._clean_scratch_dir_()
-          
-   def draw_nodes(self):
-       """
-       Draw the node tree.
-       """
-        
-       G = self._get_nodesgraph_()
-       
-       # Compute nodes positions:
-       pos=networkx.drawing.nx_agraph.graphviz_layout(G, prog='dot')
-           
-       plt.figure(figsize=(7,10)) 
-       plt.title('Node Tree', fontsize=15, fontweight = 'bold')
-       
-       # Draw edges:
-       edge_color = [G.edges[key]['edgecolor'] for key in G.edges.keys()]
-       
-       networkx.draw_networkx_edges(G, pos, edge_color = edge_color, width = 4, node_size = 500, alpha=0.3)
-              
-       # Draw nodes:       
-       node_color = [G.nodes[key]['fillcolor'] for key in G.nodes.keys()]
-       
-       networkx.draw_networkx_nodes(G, pos, node_color = node_color, node_size = 500, alpha=0.3)
-       networkx.draw_networkx_labels(G, pos, node_size = 500, with_labels=True, font_size = 12, font_weight = 'bold')
-       
-       plt.axis('off')
-       plt.show()
-               
-   def _clean_scratch_dir_(self):
-      """
-      Remove all scratch files in a directory.
-      """
-      if os.path.exists(self._scratch_path_):
-            
-        # Find old scratch files:
-        files = os.listdir(self._scratch_path_)
-        
-        for file in files:
-            file_ = os.path.join(self._scratch_path_, file)
-            
-            if os.path.isfile(file_): 
-                
-                logger.print('Removing scratch file @ ' + file_)
-                os.remove(file_)
-   
-   def _free_buffers_(self):
-      """
-      Get buffers that are at the end of the node tree.
-      """
-      # Get nodes at the bottom of the tree:   
-      nodes = self._get_free_nodes_(self.root_node)
-      
-      # Get the buffers at the bottom:
-      buffers = []
-      for node in nodes:
-         buffers.extend(node.outputs)
-         
-      return buffers 
-  
-   def _get_free_nodes_(self, node):
-      """
-      Recursively go down the node tree and return the nodes at the bottom.
-      """
-      # Nodes below the current one:
-      nodes = node.get_children()
-      
-      if nodes == []:
-         return [node,]
-         
-      else:
-         subnodes = []
-         
-         for node_ in nodes:
-            free_nodes = self._get_free_nodes_(node_)
-            
-            # Check uniqness:
-            for node in free_nodes:
-                if node not in subnodes: 
-                    subnodes.append(node)
-            
-         return subnodes
-  
-   def _count_nodes_(self, nodes, state):
-      """
-      Count how many nodes of a particular state there are.
-      """
-      count = 0
-      
-      for node in nodes:
-          if node.state == state: count += 1
-      
-      return count
-  
-   def _state2color_(self, state):
-       """
-       Small routine converting states to colors for drawing the node tree.
-       """
-       if state == _NSTATE_PENDING_:
-           return 'red'
-       
-       elif state == _NSTATE_ACTIVE_:
-           return 'yellow'
-       
-       elif state == _NSTATE_DEACTIVATED_:
-           return 'green'
-       
-   def _get_nodesgraph_(self):
-      """
-      Returns networkx.MultiDiGraph object for the given node.
-      """ 
-      # Directional multi-graph:
-      G = networkx.Graph()
-      
-      level_no = 0
-      paren_level = [self.root_node,]
-      
-      name = ('[%u.%u]' % (0, 0)) + self.root_node.node_name
-      G.add_node(name, fillcolor = self._state2color_(self.root_node.state))      
-      
-      #G.add_node(old_name)
-      
-      while paren_level:
-                    
-          # Loop over nodes in old level:
-          sub_no = 0
-          level = []
-          for ii, node in enumerate(paren_level):
-              
-              parent_name = ('[%u.%u]' % (level_no, ii)) + node.node_name
-              
-              # Make a new level making sure every node is unique:
-              children = node.get_children()
-              
-              for child in children:
-                  
-                  # Add a unique link:
-                  if child not in level:
-                      level.append(child)
-                      sub_no += 1
-                    
-                  child_name = ('[%u.%u]' % (level_no+1, sub_no - 1)) + child.node_name    
-                  
-                  G.add_node(child_name, fillcolor = self._state2color_(child.state))
-                  G.add_edge(parent_name, child_name, edgecolor = self._state2color_(child.state))
-                  
-          paren_level = level   
-          level_no += 1    
-              
-      return G
-  
-   def _get_nodes_(self, node, state = None):
-      """
-      Returns nodes with the given status.
-      """
-      
-      if (state is None) or (node.state == state):
-          out = [node,]
-          
-      else:
-          out = []
-      
-      children = node.get_children()
-      
-      for child in children:
-          
-          # get descendent nodes but only unique ones:
-          nodes = self._get_nodes_(child, state)
-          
-          for node in nodes:
-              if node not in out: 
-                  out.append(node)
-                     
-      return out
-  
-   def _get_nodeready_(self, node):
-      """
-      Returns a single node that is ready for activation.
-      """
-      if node is None: return None
-      
-      if node.state == _NSTATE_PENDING_:
-          if node.isready():
-              return node
-          
-          else:  
-              # Node may be PENDING but waiting for a group output - in that case need to switch to another branch.
-              return None
-
-      # Return which ever is ready node:          
-      nodes = node.get_children()      
-      for node in nodes:
-          
-          out = self._get_nodeready_(node)
-          
-          if out is not None:
-              return out
-          
-      return None      
-                    
-   def backup(self):
-      """
-      Save the node tree on disk.
-      """
-      logger.print('Backing up the tree of nodes.')
-      
-      nodes = self._get_nodes_(self.root_node)
-      
-      # Count pending nodes:
-      pend = self._count_nodes_(nodes, _NSTATE_PENDING_)
-      deactive = self._count_nodes_(nodes, _NSTATE_DEACTIVATED_)
-      active = self._count_nodes_(nodes, _NSTATE_ACTIVE_)
-     
-      logger.print('%u pending | %u active | %u deactivated' % (pend, active, deactive))
-      
-      # Switch nodes to offline:
-      for node in nodes:
-          node.offline()
-      
-      # Serialize using pickle:  
-      file = os.path.join(self._scratch_path_, 'nodes.pickle')
-      pickle_out = open(file, "wb")
-      pickle.dump(nodes, pickle_out)
-      pickle_out.close()
-      
-      # Put nodes back online:
-      for node in nodes:
-          node.online()
-      
-   def restore_nodes(self):
-      """
-      Load the node tree from disk.
-      """
-      logger.print('Loading nodes tree.')
-      
-      file = os.path.join(self._scratch_path_, 'nodes.pickle')
-      
-      if not os.path.exists(file):
-          logger.error('Backup file cannot be found!')
-      
-      pickle_in = open(file,"rb")
-      nodes = pickle.load(pickle_in)        
-      
-      # Get nodes to online state (link to memmaps):
-      for node in nodes:
-          node.online()
-          
-          # Clear outputbuffers, in case there is some garbage:
-          if node.state == _NSTATE_ACTIVE_:
-              for ii in range(len(self.outputs)):
-                  data = self.outputs[ii].get_data()
-                  data *= 0
-      
-      self.root_node = nodes[0]
-              
-   def schedule(self, node_class, arguments = []):
-      """
-      Schedule nodes. 
-      """
-      
-      # Create the first node if needed:
-      if self.root_node is None:
-         self.root_node = node_class(self, arguments, [])
-         
-      else:
-         # Get free buffers: 
-         buffers = self._free_buffers_()
-      
-         # Create one node per buffer or one node for all buffers:
-         if node_class.node_type == _NTYPE_BATCH_:
-         
-            for buffer in buffers:
-               # Create an instance of a node:
-               buffer.reader_node = node_class(self, arguments, [buffer,])
-               
-         elif node_class.node_type == _NTYPE_GROUP_:   
-             
-            node = node_class(self, arguments, buffers)
-            
-            for buffer in buffers:
-                # Link all buffers with the same node:
-                buffer.reader_node = node
-            
-         else:
-            logger.error('Unknown node type:' + str(node_class.node_type))
-   
-   def generic(self, callback, **arguments):
-       """
-       Schedule a generic batch node with one input and one output using any given callback function.
-       """
-       # Pass the callback as the first argument for batch_node:
-       self.schedule(batch_node, (callback, arguments))
-
-   def FDK(self, vol_shape = None, sirt = 0):
-       """
-       Schedule FDK reconstruction.
-       
-       Args:
-           vol_shape : force reconstruction volume shape
-           sirt      : run a few iterations of SIRT with non-negativity constraint
-       """
-       arguments = (vol_shape, sirt)
-       self.schedule(fdk_node, arguments)   
-
-   def soft_threshold(self, mode, threshold = None):
-      """
-      Removes values smaller than the threshold value.
-      
-      Args:
-        mode (str)       : 'histogram', 'otsu' or 'constant'
-        threshold (float): threshold value if mode = 'constant'
-      """
-      arguments = (mode, threshold)
-      
-      self.schedule(threshold_node, arguments)   
-      
-   def beamhardening(self, file, compound, density):
-      """
-      Single material beamhardening based on a file with an effective spectrum record.
-        Args:            
-            file    : filepath of the spectrum record
-            compound: chemical formula of the specimen material
-            density : density in g / cm3
-      """
-      arguments = (file, compound, density)
-      
-      self.schedule(beamhardening_node, arguments)  
-      
-   def markernorm(self, norm, size = 5):
-      """
-      Find a marker and normalize density of that marker to match the given value
-        Args:            
-            norm : value used for normalization
-            size : size of the marker (diametre in mm)
-      """
-      arguments = (norm, size)
-      
-      self.schedule(markernorm_node, arguments)   
-      
-   def pad(self, width, dim, mode = 'linear'):
-      """
-      Schedule padding operation.
-      """
-      arguments = (width, dim, mode)
-      
-      self.schedule(pad_node, arguments) 
-
-   def bin(self, dim):
-      """
-      Schedule a bin operation.
-      """
-      arguments = (dim,)
-      self.schedule(bin_node, arguments) 
-      
-   def crop(self, dim, width):
-      """
-      Schedule a crop operation.           
-      """
-      arguments = (dim, width)
-      self.schedule(crop_node, arguments)  
-      
-   def autocrop(self):
-      """
-      Schedule autocrop operation.            
-      """      
-      self.schedule(autocrop_node)   
-
-
-   def cast2type(self, dtype, bounds = None):
-      """
-      Schedule a cast to type operation. 
-        Args:            
-            
-      """
-      arguments = (dtype, bounds)
-      
-      self.schedule(cast2type_node, arguments)   
-
-   def buffer_info(self):
-       """
-       Print data and meta info.
-       """
-       self.schedule(info_node)
-           
-   def read_data(self, paths, name, sampling = 1, shape = None, dtype = 'float32', format = None, flipdim = True, proj_number = None):
-      """
-      Schedule an image stack reader. Often will be the first node in the queue.
-        Args:
-            
-      """
-      arguments = (paths, name, sampling, shape, dtype, format, flipdim, proj_number)
-      self.schedule(reader_node, arguments)
-      
-   def write_data(self, path, name, dim = 0, skip = 1, compress = True):
-      """
-      Schedule an image stack writer. 
-        Args:
-            
-      """
-      arguments = (path, name, dim, skip, compress)
-      
-      self.schedule(writer_node, arguments)      
-   
-   def display(self, display_type, **argin):
-
-       self.schedule(display_node, [display_type, argin])           
-
-   def merge(self, mode = 'projections'):
-      """
-      Schedule a data merge operation. 
-        Args:
-            mode(str): use 'projections' or 'volume', depending on the type of the input.
-      """
-      if mode == 'projections':
-          self.schedule(proj_merge_node)       
-          
-      elif mode == 'volume':
-          self.schedule(vol_merge_node)       
-          
-      else:
-          logger.error('Unknown mode!')
-      
-   def flatlog(self, usemax = False, flats = '', darks = '', sample = 1, flipdim = False):
-       """
-       Read flats and darks and apply them to projection data or use 'usemax' mode to perform a data-driven correction.
-       """
-       arguments = (usemax, flats, darks, sample, flipdim)
-       self.schedule(flatlog_node, arguments)
-   
-   def optimize(self, values, key = 'axs_hrz', tile_index = None, sampling = [5, 1, 1], metric = 'correlation'):
-       """
-       Optimize a parameter using parameter range, geometry key, tile number and sub-sampling.
-       """
-       arguments = (values, key, tile_index, sampling, metric)
-       self.schedule(optimize_node, arguments) 
-       
-   def registration(self, subsamp = 1, use_moments = False):
-       """
-       Register volumes.
-       """
-       arguments = (subsamp, use_moments)
-       self.schedule(registration_node, arguments)        
-    
-   def report(self):
-      """
-      Print the node tree.
-      """
-      
-      time.sleep(0.3)
-      
-      logger.title('Reporting nodes:')
-     
-      nodes = self._get_nodes_(self.root_node, state = None)
-      
-      for node in nodes:
-          print(node.node_name + ' : ' + node.state2str())
-          
-   def cleanup(self): 
-      """
-      Remove files after a succesfull run.
-      """
-      
-      logger.title('Cleaning up.')
-      
-      gc.collect()
-      
-      # Find ready nodes:
-      nodes = self._get_nodes_(self.root_node, _NSTATE_DEACTIVATED_)
-      
-      # Cleanup nodes:
-      for node in nodes:
-          node.cleanup()
-      
-   def run(self):
-      """
-      Run scheduled nodes.
-      """
-      logger.title('*** Runtime ***')
-      
-      # Save a checkpoint:
-      self.backup()
-      
-      # Find a pending node:
-      node = self._get_nodeready_(self.root_node)
-          
-      # Run nodes until they are finished:
-      while node:    
-                    
-          # Activate next node:
-          logger.print('____________________________________')
-          node.activate()
-          
-          # Save a checkpoint:
-          self.backup()
-          
-          # Next node ready:
-          node = self._get_nodeready_(self.root_node)
-          
+# >>> Imports >>>
+
+import numpy
+import gc
+import os
+import re
+import pickle
+import time
+from copy import deepcopy
+
+#from glob import glob        
+
+from flexdata import data as dt
+from flexdata import geometry
+from flexdata import display
+
+from flextomo import projector
+from flexcalc import process
+
+import networkx
+import matplotlib.pyplot as plt
+from flexdata.data import logger
+
+# >>> Classes >>>
+
+
+class Buffer:
+    """
+    Each node has an input and output buffer. It will be in read-only or write-only state.
+    Buffer can store a memmap data and a metadata record.
+    """
+
+    def __init__(self, path, writer_node, shape = (1, 1, 1), dtype = 'float32'):
+        """
+        Initialize buffer.
+        """
+        # Find an appropriate the directory:
+        if not os.path.exists(path): os.mkdir(path)
+        
+        # Don't assign a file before buffer is activated!
+        self.filename = ''
+        self.path = path
+        
+        # Init data and geometry:
+        self._data_ = None
+        self._geom_ = None
+        self._misc_ = None
+        
+        # Data attributes:
+        self._dshape_ = None
+        self._dtype_ = None
+                        
+        # Init links to the writer/reader nodes:
+        self.writer_node = writer_node
+        self.reader_node = None
+        
+        self.readonly = False
+        
+        #logger.print(writer_node.node_name + ' created a buffer!')
+        
+    def __copy__(self):
+        logger.print('Attempt to copy a buffer!')
+        
+        return None
+        
+    def _get_filename_(self):
+        """
+        Find an unused filename:
+        """
+        if self.filename: 
+            if os.path.exists(self.filename): return None
+        
+        # Create a dir if needed:
+        if not os.path.exists(self.path): os.mkdir(self.path)    
+        
+        # Get all files to add one at the end of the list:
+        files = dt.get_files_sorted(self.path, 'scratch')
+      
+        # Get the new index:
+        if files == []:
+            index = 0
+        else:
+            exist = [int(re.findall('\d+', f)[-1]) for f in files]
+            index = min([ii for ii in numpy.arange(9999) if ii not in exist])
+            
+        # Add new file:
+        self.filename = os.path.join(self.path, 'scratch_%04u' % index)
+        
+    def switch_readonly(self):
+        """
+        Switch the buffer into reading mode.
+        """
+        # Get a new name if needed:
+        self._get_filename_()
+        
+        # Make sure that file was written on disk:
+        if self._data_ is not None:
+            self._data_.flush()
+            dtype = self._data_.dtype
+            shape = self._data_.shape
+        else:
+            dtype  = 'float32'
+            shape = (1,1,1)
+
+        self._data_ = None
+        gc.collect()
+        
+        # Link with a file (array can be modified but the file stays read-only):
+        self._data_ = numpy.memmap(self.filename, dtype = dtype, mode = 'c', shape = shape) 
+        self.readonly = True
+            
+    def switch_writeonly(self):
+      """
+      Switch the buffer into writing mode.
+      """
+      # Get a new name if needed:
+      self._get_filename_()
+      
+      dshape = self.dshape  
+      dtype = self.dtype            
+      
+      # Release memmap:
+      self._data_ = None
+      gc.collect()
+            
+      # Link with a file:
+      self._data_ = numpy.memmap(self.filename, dtype = dtype, mode = 'w+', shape = dshape)       
+      self.readonly = False
+      
+    def switch_offline(self):
+        '''
+        Switch buffers to offline to be able to serialize node tree and save them on disk.
+        '''
+        if self._data_ is None: return
+        
+        self._dtype_ = self._data_.dtype
+        self._dshape_ = self._data_.shape
+        
+        self._data_ = None
+        gc.collect()
+        
+    def switch_online(self):
+        '''
+        Switch buffers to online after loading the node tree from disk or after backing it up.
+        '''
+        if not self.filename: return 
+        
+        if self.readonly:
+            self._data_ = numpy.memmap(self.filename, dtype = self._dtype_, mode = 'c', shape = self._dshape_) 
+            
+        else:
+            self._data_ = numpy.memmap(self.filename, dtype = self._dtype_, mode = 'w+', shape = self._dshape_)             
+                
+    def suicide(self):
+      """
+      Remove file from disk and delete variables.
+      """
+      self._data_ = None
+      self._geom_ = None
+      self._misc_ = None
+      
+      gc.collect()
+        
+      if os.path.exists(self.filename):     
+          os.remove(self.filename)
+          logger.print('Deleted a memmap file @' + self.filename)
+      
+      self.filename = ''
+
+    @property
+    def dshape(self):
+        if not self._data_ is None:
+            return self._data_.shape   
+        else:
+            return (1, 1, 1)  
+      
+    @dshape.setter
+    def dshape(self, shape):
+        """
+        Change the shape of the buffered data.
+        """
+        if self.readonly: logger.error('Attempt to write into read-only block!')
+        
+        dtype = self.dtype
+        
+        self._data_ = None
+        gc.collect()
+        
+        self._data_ = numpy.memmap(self.filename, dtype = dtype, mode = 'w+', shape = tuple(shape))
+        self._dshape_ = self._data_.shape
+            
+    @property
+    def dtype(self):
+        if not self._data_ is None:
+            return self._data_.dtype   
+        else:
+            return 'float32'
+        
+    @dtype.setter
+    def dtype(self, shape):
+        """
+        Change the type of the buffered data.
+        """
+        if self.readonly: logger.error('Attempt to write into read-only block!')
+        
+        dtype = self.dtype
+        
+        self._data_ = None
+        gc.collect()
+        
+        self._data_ = numpy.memmap(self.filename, dtype = dtype, mode = 'w+', shape = tuple(shape))
+        self._dtype_ = self._data_.dtype
+    
+    def set_data(self, data):
+        '''
+        Write the data data.
+        '''
+        if self.readonly: logger.error('Attempt to write into read-only block!')
+                
+        # Check free space:
+        buffer_gb = data.nbytes / 1e9 
+        free_gb = dt.free_disk(self.filename)
+        logger.print('Writing buffer of %1.1fGB (%u%% of current disk space).' % (buffer_gb, 100 * buffer_gb / free_gb))
+        
+        # We will open data here again in case the shape or type changed:
+        self._data_ = None
+        gc.collect()
+      
+        self._data_ = numpy.memmap(self.filename, dtype = data.dtype, mode = 'w+', shape = data.shape)  
+        self._data_[:] = data
+        self._data_.flush()
+        
+        self._dtype_ = self._data_.dtype
+        self._dshape_ = self._data_.shape
+    
+    def get_data(self):
+        '''
+        Read the data data.
+        '''
+        if self._data_ is None:
+            logger.error('Attempt to read an empty buffer!')
+        
+        # Check free space:        
+        buffer_gb = self._data_.nbytes / 1e9 
+        free_gb = dt.free_memory(False)                
+        logger.print('Retrieving buffer of %1.1fGB (%u%% of current RAM).' % (buffer_gb, 100 * buffer_gb / free_gb))
+        
+        return self._data_
+      
+    def get_geom(self):
+        '''
+        Read the meta record.
+        '''
+        if self.readonly:
+           return deepcopy(self._geom_)
+       
+        else:
+           return self._geom_
+
+    def set_geom(self, geom):
+        '''
+        Write the meta record.
+        '''
+        if self.readonly: logger.error('Attempt to write into read-only block!')
+        self._geom_ = geom
+
+    def get_misc(self):
+        '''
+        Read the meta record.
+        '''
+        if self.readonly:
+           return deepcopy(self._misc_)
+       
+        else:
+           return self._misc_
+            
+    def set_misc(self, misc):
+        '''
+        Write the misc record.
+        '''
+        if self.readonly: logger.error('Attempt to write into read-only block!')
+        self._misc_ = misc
+            
+    def __del__(self):
+        # This can be a copy of an original buffer. Suicide only on request!
+        #self.suicide()
+        pass
+      
+# States:
+_NSTATE_PENDING_ = 0
+_NSTATE_ACTIVE_ = 1
+_NSTATE_DEACTIVATED_ = 2
+
+# Types of nodes:
+_NTYPE_BATCH_ = 0
+_NTYPE_GROUP_ = 1
+   
+class Node:
+   """
+   Class responsible for processing of a single block of data.
+   It has two buffers: input and output.
+   Three states: waiting, active, ready
+   Three methods: start, action, finish
+   """
+   # Default node type:
+   node_type = _NTYPE_BATCH_
+   node_name = 'Default node'
+   
+   def __init__(self, scheduler, arguments, inputs):
+      """
+      Initialize ...
+      """
+      # Buffers:
+      self.inputs = inputs
+      self.outputs = []
+      
+      # Parent:
+      self.scheduler = scheduler
+      
+      # Initial state and type:
+      self.state = _NSTATE_PENDING_
+       
+      # Arguments:
+      self.arguments = arguments
+            
+      logger.print('Initializing node: ' + self.node_name)
+      
+      # Call the initialize method defined in the sub-class:
+      self.initialize()
+      
+   def state2str(self):
+       """
+       Report my state.
+       """
+       if self.state == _NSTATE_PENDING_: return 'PENDING'
+       elif self.state == _NSTATE_ACTIVE_: return 'ACTIVE'
+       elif self.state == _NSTATE_DEACTIVATED_: return 'DEACTIVATED'
+       else: return 'UNKNOWN'
+   
+   def initialize(self):
+       """
+       Initializtion callback. Override this in sub-classes
+       """
+       self.init_outputs(1) 
+    
+   def runtime(self):
+       """
+       Runtime callback. Override this in sub-classes
+       """
+       # Pass data from the input buffer to output without change:
+       data, geom, misc = self.get_inputs(0)
+       
+       self.set_outputs(0, data, geom, misc)
+       
+   def init_outputs(self, count):
+      """
+      Create output buffers.
+      """
+      
+      for ii in range(count):
+          buffer = Buffer(self.scheduler._scratch_path_, self)
+          
+          # By default, buffer meta record is passed from parent to child:
+          if len(self.inputs) > 0:
+              geom = self.inputs[0].get_geom()
+              misc = self.inputs[0].get_misc()
+              
+              buffer.set_geom(geom)
+              buffer.set_misc(misc)
+              
+          self.outputs.append(buffer)   
+          
+   def get_outputs(self, index):
+        """
+        Get data, geom and misc from a buffer using index
+        """
+        buf = self.outputs[index]
+        
+        return buf.get_data(), buf.get_geom(), buf.get_misc()
+    
+   def get_inputs(self, index):
+        """
+        Get data, geom and misc from a buffer using index
+        """
+        buf = self.inputs[index]
+        
+        return buf.get_data(), buf.get_geom(), buf.get_misc()
+        
+   def set_outputs(self, index, data, geom = None, misc = None):
+       """
+       Set data, geom and misc from a buffer using index
+       """
+       if not data is None:
+           self.outputs[index].set_data(data)
+           
+       if not geom is None:
+           self.outputs[index].set_geom(geom)
+           
+       if not misc is None: 
+           self.outputs[index].set_misc(misc)
+           
+   def offline(self):
+       """
+       Switch node to offline (switch its buffers to offline). This is needed for backing up nodes.
+       """
+       for buf in self.outputs:
+           buf.switch_offline()
+   
+   def online(self):
+       """
+       Switch node to online (switch its buffers to online). This is needed for backing up nodes.
+       """
+       for buf in self.outputs:
+           buf.switch_online()        
+        
+   def get_parents(self):
+        """
+        Get parent nodes.
+        """
+        nodes = []
+        
+        for buffer in self.inputs:
+            node = buffer.writer_node
+            nodes.append(node)
+        
+        return nodes 
+
+   def isready(self):       
+      """
+      Check if the node is ready.
+      """
+      # Check if parent nodes are deactivated:
+      for node in self.get_parents():       
+          if node.state != _NSTATE_DEACTIVATED_:
+              return False
+      
+          if self.state != _NSTATE_PENDING_:
+              return False
+        
+      return True
+                     
+   def activate(self):
+      """
+      Switch input buffers to read-only mode and output buffers to write-only.
+      """
+      logger.title('Activating node: ' + self.node_name)
+      
+      # Check if parent nodes are deactivated:
+      if not self.isready():
+              logger.error('Attempt to activate a wrong node. Check node state and parent nodes states.')
+               
+      # Switch buffers to read/write:        
+      for buffer in self.inputs:
+         buffer.switch_readonly()
+      
+      for buffer in self.outputs:
+         buffer.switch_writeonly()
+         
+      # Change state and run:
+      self.state = _NSTATE_ACTIVE_
+      self.runtime()
+      
+      # If success, change state:
+      self.deactivate()
+                              
+   def deactivate(self):
+      """
+      Kill all inputs. Switch all outputs to read-only mode.
+      """
+      # Check if the node is in correct state:
+      if self.state != _NSTATE_ACTIVE_:
+          logger.error('Attempt to deactivate node that is not on an active state!')
+        
+      # Clean up memory!  
+      gc.collect()  
+        
+      self.state = _NSTATE_DEACTIVATED_
+      
+      # Check if the output buffer is
+      if numpy.prod(self.outputs[0].dshape) < 1000:
+          logger.warning('Node output buffer is too small!')
+      
+      # Switch states of the buffers:
+      for buffer in self.outputs:
+         buffer.switch_readonly()
+            
+      for buffer in self.inputs:
+         buffer.suicide()
+
+   def get_children(self):
+       """
+       Get children nodes.
+       """
+       nodes = []
+        
+       if self.outputs != []: 
+           for buffer in self.outputs:
+               node = buffer.reader_node
+               
+               if node is not None:
+                   if node.node_type == _NTYPE_GROUP_:
+                       # If nodes is a group node, all buffers end up in a single node:
+                       return [node, ]
+                   
+                   else:
+                       nodes.append(node)
+               
+           return nodes
+       
+       else:
+           return []
+     
+   def cleanup(self):
+       '''
+       Remove files:
+       '''
+       # Delete files:
+       for buffer in self.outputs:
+           buffer.suicide()
+           
+       for buffer in self.inputs:
+           buffer.suicide()      
+           
+# >>>>>>>>>>>>>>>>>>>>>>>>>>>>>>>> Node classes >>>>>>>>>>>>>>>>>>>>>>>>>>>>>>>           
+       
+class batch_node(Node):
+    """
+    A standard batch node based on a given callback function.
+    Callback function is saved as the first argument in the argument list.
+    """      
+    node_name = 'batch'
+    node_type = _NTYPE_BATCH_
+                   
+    def runtime(self):
+        
+        # Read data form a single buffer:
+        data, geom, misc = self.get_inputs(0)
+        
+        callback = self.arguments[0]
+        args = self.arguments[1]
+        
+        if data != []:
+            #out = callback(data, geom, **args)
+            out = callback(data, **args)
+            
+            # If there is output pass it further down the pipeline:
+            if out is None:
+                out = data
+                
+            self.set_outputs(0, out, geom, misc)    
+
+class info_node(Node):
+    """
+    Print data info.
+    """      
+    node_name = 'Buffer Info'
+    node_type = _NTYPE_BATCH_
+                   
+    def runtime(self):
+        
+        logger.title('Found %u buffers.' % len(self.inputs))
+        
+        for ii in range(len(self.inputs)):
+            data, geom, misc = self.get_inputs(ii)
+        
+            logger.print('Data shape: ' + str(data.shape))
+            logger.print('Data range: ' + str([data.min(), data.max()]))
+      
+            logger.print('Geometry:')
+            logger.print(geom)
+            
+            self.set_outputs(ii, data, geom, misc)    
+                                
+class fdk_node(Node):
+    """
+    Feldkamp reconstruction.
+    """      
+    node_name = 'FDK'
+    node_type = _NTYPE_BATCH_
+                   
+    def runtime(self):
+        
+        # Read data form a single buffer:
+        data, geom, misc = self.get_inputs(0)
+        
+        (vol_shape, sirt) = self.arguments
+        
+        if vol_shape:
+            vol = numpy.zeros(vol_shape, dtype = 'float32')
+            
+        else:
+            vol = projector.init_volume(data)
+        
+        projector.settings.subsets = 10
+        projector.FDK(data, vol, geom)
+        
+        if sirt:
+            projector.settings.bounds = [0, 9999]
+            projector.SIRT(data, vol, geom, iterations = sirt)    
+        
+        self.set_outputs(0, vol, geom, misc)                 
+
+class crop_node(Node):
+    """
+    Apply crop.
+    """      
+    node_name = 'Crop'
+    node_type = _NTYPE_BATCH_
+                   
+    def runtime(self):
+        
+        # Read data form a single buffer:
+        data, geom, misc = self.get_inputs(0)
+        
+        (dim, width) = self.arguments
+               
+        data = dt.crop(data, dim, width, geom)
+  
+        self.set_outputs(0, data, geom, misc) 
+        
+class bin_node(Node):
+    """
+    Apply binning.
+    """      
+    node_name = 'Bin'
+    node_type = _NTYPE_BATCH_
+                   
+    def runtime(self):
+        
+        # Read data form a single buffer:
+        data, geom, misc = self.get_inputs(0)
+        
+        dim = self.arguments[0]
+               
+        data = dt.bin(data, dim, geom)
+  
+        self.set_outputs(0, data, geom, misc)         
+
+class pad_node(Node):
+    """
+    Apply autocrop.
+    """      
+    node_name = 'Pad'
+    node_type = _NTYPE_BATCH_
+                   
+    def runtime(self):
+        
+        # Read data form a single buffer:
+        data, geom, misc = self.get_inputs(0)
+        
+        (width, dim, mode) = self.arguments
+        
+        data = dt.pad(data, dim, width, mode, geom)
+        
+        self.set_outputs(0, data, geom, misc)              
+
+class beamhardening_node(Node):
+    """
+    Apply beam hardening based on a single material approximation and an estimated spectrum.
+    """      
+    
+    node_name = 'Beam-hardening correction'
+    node_type = _NTYPE_BATCH_
+                   
+    def runtime(self):
+        
+        # Read data form a single buffer:
+        data, geom, misc = self.get_inputs(0)
+        
+        (file, compound, density) = self.arguments
+                
+        # Use toml files:
+        if os.path.exists(file):
+            spec = dt.read_toml(file)
+            
+        else:
+            raise Exception('File not found:' + file)
+        
+        data = process.equivalent_density(data, geom, spec['energy'], spec['spectrum'], compound = compound, density = density)
+                
+        self.set_outputs(0, data, geom, misc)    
+
+class display_node(Node):
+    """
+    Display data.
+    """      
+    node_name = 'Display'
+    node_type = _NTYPE_BATCH_
+                   
+    def runtime(self):
+        
+        # Read data form a single buffer:
+        data, geom, misc = self.get_inputs(0)
+        
+        display_type = self.arguments[0]
+        args = self.arguments[1]
+        
+        # Find callback:        
+        dictionary = {'slice': display.slice, 'max_projection': display.max_projection,'min_projection':display.min_projection,'pyqt_graph':display.pyqt_graph}
+        
+        if display_type not in dictionary.keys():
+            logger.error('Unknown display type!')
+            
+        callback = dictionary[display_type]        
+        
+        callback(data, **args)
+        
+        self.set_outputs(0, data, geom, misc)           
+
+class autocrop_node(Node):
+    """
+    Apply autocrop.
+    """      
+    node_name = 'Autocrop'
+    node_type = _NTYPE_BATCH_
+                   
+    def runtime(self):
+        
+        # Read data form a single buffer:
+        data, geom, misc = self.get_inputs(0)
+                        
+        a,b,c = process.bounding_box(data)
+        
+        sz = data.shape
+        
+        logger.print('Bounding box found: ' + str([a,b,c]))
+        logger.print('Old dimensions are: ' + str(sz))
+               
+        data = dt.crop(data, 0, [a[0], sz[0] - a[1]], geom)
+        data = dt.crop(data, 1, [b[0], sz[1] - b[1]], geom)
+        data = dt.crop(data, 2, [c[0], sz[2] - c[1]], geom)
+        
+        logger.print('New dimensions are: ' + str(data.shape))
+        
+        self.set_outputs(0, data, geom, misc)              
+
+class markernorm_node(Node):
+    """
+    Find marker and normalize data using its intensity.
+    """      
+    node_name = 'Marker normalization'
+    node_type = _NTYPE_BATCH_
+                   
+    def runtime(self):
+        
+        # Read data form a single buffer:
+        data, geom, misc = self.get_inputs(0)
+         
+        norm, size = self.arguments[0]               
+        
+        # Find the marker:
+        a,b,c = process.find_marker(data, geom, size)    
+        
+        rho = data[a-1:a+1, b-1:b+1, c-1:c+1].mean()
+    
+        logger.print('Marker density is: %2.2f' % rho)
+        
+        if abs(rho - norm) / rho > 0.2:
+            logger.warning('Suspicious marker density: %0.2f. Will not apply correction!' % rho)
+            
+        else:
+            data *= (norm / rho)
+        
+        self.set_outputs(0, data, geom, misc) 
+        
+class threshold_node(Node):
+    """
+    Apply a soft threshold.
+    """      
+    node_name = 'Soft threshold'
+    node_type = _NTYPE_BATCH_
+                   
+    def runtime(self):
+        
+        # Read data form a single buffer:
+        data, geom, misc = self.get_inputs(0)
+        
+        (mode, threshold) = self.arguments
+        
+        process.soft_threshold(data, mode, threshold)
+
+        self.set_outputs(0, data, geom, misc)                     
+        
+class cast2type_node(Node):
+    """
+    Apply autocrop.
+    """      
+    node_name = 'Cast to type'
+    node_type = _NTYPE_BATCH_
+                   
+    def runtime(self):
+        
+        # Read data form a single buffer:
+        data, geom, misc = self.get_inputs(0)
+        
+        (dtype, bounds) = self.arguments
+        
+        logger.print('Casting data to ' + str(dtype))
+        
+        data = dt.cast2type(data, dtype, bounds)
+        
+        self.set_outputs(0, data, geom, misc)  
+        
+class flatlog_node(Node):
+    """
+    Apply flat-field and dark-field correction. Take -log(x).
+    """      
+    node_name = 'Flatlog'
+    node_type = _NTYPE_BATCH_
+                  
+    def runtime(self):
+        
+        # Read data form a single buffer:
+        data, geom, misc = self.get_inputs(0)
+        
+        (usemax, flats, darks, sample, transpose, updown) = self.arguments
+        
+        if usemax:
+            # Use data-driven flat field correction:
+            data = process.flatfield(data)
+            
+        else:
+            
+            path = misc.get('path')
+            if path == []:
+                logger.error('Path to data not found in the metadata.')
+            
+            # Read darks and flats:
+            if darks:
+                dark = dt.read_stack(path, darks, sample, sample, dtype = 'float32', transpose = transpose, updown = updown)
+                    
+                if dark.ndim > 2:
+                    dark = dark.mean(1)
+                    
+                data -= dark[:, None, :]
+                
+            else:
+                dark = 0
+                
+            if flats:    
+                flat = dt.read_stack(path, flats, sample, sample, dtype = 'float32', transpose = transpose, updown = updown)
+
+                if flat.ndim > 2:
+                    flat = flat.mean(1)                
+                    data /= (flat - dark)[:, None, :]
+            
+        numpy.log(data, out = data)    
+        data *= -1
+                
+        # Fix nans and infs after log:
+        data[~numpy.isfinite(data)] = 10        
+        
+        # TODO: make sure that all functions return data!
+        self.set_outputs(0, data, geom, misc)         
+      
+class vol_merge_node(Node):
+    """
+    Merge volumes node.
+    """     
+    
+    node_name = 'Merge volumes'
+    node_type = _NTYPE_GROUP_
+    
+    def initialize(self):
+        self.init_outputs(1)
+                                
+    def runtime(self):
+        
+        # Determine Total Bounds:
+        tot_bounds = numpy.zeros((3, 2))
+                
+        # Find bounds of the volumes:
+        for ii in range(len(self.inputs)):
+            
+            data, geom, misc = self.get_inputs(ii)
+    
+            bounds = geom.volume_bounds(data.shape)
+            
+            tot_bounds[:, 0] = numpy.min([bounds[:, 0], tot_bounds[:, 0]], axis = 0)
+            tot_bounds[:, 1] = numpy.max([bounds[:, 1], tot_bounds[:, 1]], axis = 0)
+        
+        geom = self.inputs[ii].get_geom()
+        
+        tot_geom = deepcopy(geom)
+        tot_geom['vol_tra'] = (tot_bounds[:, 1] + tot_bounds[:, 0]) / 2
+        
+        tot_bounds = tot_bounds[:, 1] - tot_bounds[:, 0]
+        tot_shape = (numpy.ceil(tot_bounds / tot_geom['img_pixel'])).astype('int')
+
+        # Update buffer shape and get a link to it:        
+        self.outputs[0].dshape = tot_shape
+        self.outputs[0].set_geom(tot_geom)
+        
+        tot_data = self.outputs[0].get_data()
+        
+        # Append volumes:    
+        for ii in range(len(self.inputs)):
+            
+            data, geom, misc = self.get_inputs(ii)
+            process.append_volume(data, geom, tot_data, tot_geom, ramp = data.shape[0]//10)
+            
+class proj_merge_node(Node):
+    """
+    Merge projections node.
+    """      
+    node_name = 'Merge projections'
+    node_type = _NTYPE_GROUP_
+    
+    def initialize(self):
+        # The assumption is that all datasets are of the same size and resolution!
+        
+        # List of geometries and unique source positions:
+        geoms_list = []
+        src_list = []
+        
+        # First, we need to check how many unique source positions there are.
+        # Create a separate sub-group of geometries for each source position.
+        for ii in range(len(self.inputs)):
+            
+            geom = self.inputs[ii].get_geom()
+            
+            if geom is None:
+                logger.error('geometry record not found!')
+            
+            src = [geom['src_vrt'], geom['src_mag'], geom['src_hrz']]
+            
+            if src_list is []:
+                src_list.append(src)
+                geoms_list.append([geom,])
+                
+            elif src not in src_list:
+                src_list.append(src)
+                geoms_list.append([geom,])
+                
+            else:
+                index = src_list.index(src)    
+                geoms_list[index].append(geom)
+        
+        # Save geoms_list for runtime:        
+        self._geoms_list_ = geoms_list
+            
+        # Number of outputs = number of unique source positions:
+        self.init_outputs(len(self._geoms_list_))
+                
+    def runtime(self):
+        
+        data, geom, misc = self.get_inputs(0)
+        shape = data.shape        
+        
+        # Compute a total geometry for each source position:
+        for ii, geoms in enumerate(self._geoms_list_):
+            
+            # Total geometry and shape for a single unique source position:
+            tot_shape, tot_geom = geometry.tiles_shape(shape, geoms)
+                    
+            # Create outputs:
+            self.outputs[ii].dshape = tot_shape
+            self.outputs[ii].set_geom(tot_geom)
+            
+        # Retrieve a list of unique sources:
+        sources = []
+        for ii in range(len(self.outputs)):
+            
+            geom = self.outputs[ii].get_geom()
+            sources.append([geom['src_vrt'], geom['src_mag'], geom['src_hrz']])
+
+        # Add tiles one by one:            
+        for ii in range(len(self.inputs)):
+
+            # Find a unique source position:
+            data, geom, misc = self.get_inputs(ii)
+            
+            src = [geom['src_vrt'], geom['src_mag'], geom['src_hrz']]
+            index = sources.index(src)
+            
+            # Get the corresponding output
+            tot_data, tot_geom, tot_misc = self.get_outputs(index)
+            
+            # Derotate tile if needed:
+            if geom['det_roll'] != 0:
+                angle = numpy.rad2deg(geom['det_roll'])
+                process.rotate(data, -angle, axis = 1)
+                geom['det_roll'] = 0
+            
+            # Append tile:    
+            process.append_tile(data, geom, tot_data, tot_geom)
+                                
+class optimize_node(Node):
+    """
+    Use auto-focusing to optimize geometry parameters. Its a group node - it will wait untill all previous nodes are ready before activating.
+    """      
+    node_name = 'Optimize'
+    node_type = _NTYPE_GROUP_
+    
+    def initialize(self):
+        
+        # Initialize as many outputs as there are inputs:
+        self.init_outputs(len(self.inputs))
+            
+    def runtime(self):
+        
+        (values, key, tile_index, sampling, metric) = self.arguments
+        
+        # Either optimize based on one tile or run all of them.
+        if tile_index is None:
+            for ii in range(len(self.inputs)):
+        
+                # Read data form a single buffer:
+                data, geom, misc = self.get_inputs(ii)
+            
+                process.optimize_modifier(values + geom[key], data, geom, samp = sampling, key = key, metric = metric)
+            
+                self.set_outputs(ii, data, geom, misc)  
+            
+        else:
+            # Read data form a single buffer:
+            data, geom, misc = self.get_inputs(tile_index)
+            val = process.optimize_modifier(values + geom[key], data, geom, samp = sampling, key = key, metric = metric)
+            
+            for ii in range(len(self.inputs)):
+                data, geom, misc = self.get_inputs(ii)
+                geom[key] = val
+                self.set_outputs(ii, data, geom, misc) 
+            
+class registration_node(Node):
+    """
+    Register volumes.
+    """      
+    node_name = 'Registration'
+    node_type = _NTYPE_GROUP_
+    
+    def initialize(self):
+        
+        # Initialize as many outputs as there are inputs:
+        self.init_outputs(len(self.inputs))
+            
+    def runtime(self):
+        
+        (subsamp, use_moments) = self.arguments
+        
+        # Either optimize based on one tile or run all of them.
+        for ii in range(len(self.inputs)):
+        
+            # Read data form a single buffer:
+            data, geom, misc = self.get_inputs(ii)
+            
+            if ii == 0:
+                data0 = data
+                
+            else:
+                R, T = process.register_volumes(data0, data, subsamp = subsamp, use_moments = use_moments, use_CG = True)
+                
+                display.projection(data - data0, dim = 2, title = 'DIFF PRE')
+                
+                data = process.affine(data, R, T)
+                
+                display.projection(data - data0, dim = 2, title = 'DIFF POST')
+                
+                data0 = data
+            
+            self.set_outputs(ii, data, geom, misc)            
+  
+class writer_node(Node):
+    """
+    Write data on disk.
+    """      
+    node_name = 'Writer'
+    node_type = _NTYPE_BATCH_
+                   
+    def runtime(self):
+        
+        # Read data form a single buffer:
+        data, geom, misc = self.get_inputs(0)
+        
+        (folder, name, dim, skip, compress) = self.arguments
+            
+        path = misc['path']
+        
+        print('Writing data at:', os.path.join(path, folder))
+        dt.write_stack(os.path.join(path, folder), name, data, dim = dim, skip = skip, zip = compress)
+        
+        print('Writing meta to:', os.path.join(path, folder, 'geometry.toml'))
+        dt.write_toml(os.path.join(path, folder, 'geometry.toml'), geom)  
+
+        self.set_outputs(0, data, geom, misc)  
+        
+class reader_node(Node):
+    
+    node_name = 'Reader'
+    node_type = _NTYPE_BATCH_
+    
+    def initialize(self):
+        '''
+        Initiallization callback of read_data. 
+        '''
+        # Get arguments:
+        paths, name, sampling, shape, dtype, format, transpose, updown, proj_number = self.arguments
+        paths = dt.get_folders_sorted(paths)
+       
+        # Create as many output buffers as there are paths:
+        self.init_outputs(len(paths))
+        
+        for ii, path in enumerate(paths):
+          
+            logger.print('Found data @ ' + path)
+            
+            #shape = dt.stack_shape(path, name, sampling, sampling, shape, dtype, format, transpose, updown)
+            
+            # If present, read meta:
+            if os.path.exists(os.path.join(path, 'metadata.toml')):
+                geom = dt.read_flexraymeta(path, sampling)   
+                
+            elif os.path.exists(os.path.join(path, 'scan settings.txt')):
+                geom = dt.read_flexraylog(path, sampling)  
+                
+            elif os.path.exists(os.path.join(path, 'meta.toml')):
+                geom = dt.read_metatoml(path, sampling)  
+            
+            elif os.path.exists(os.path.join(path, 'geometry.toml')):
+                geom = dt.read_geometry(path, sampling)  
+
+            else:
+                logger.warning('No meta data found.')
+                geom = None
+                
+            # Remember the path to the data using meta:    
+            misc = {'path':path}
+            
+            self.set_outputs(ii, None, geom, misc)
+                        
+    def runtime(self):
+        # Get arguments:
+        paths, name, sampling, shape, dtype, format, transpose, updown, proj_number = self.arguments
+        paths = dt.get_folders_sorted(paths)
+           
+        # Read!
+        for ii, path in enumerate(paths):
+       
+          logger.print('Reading data @ ' + path)
+          array = dt.read_stack(path, name, sampling, sampling, shape = shape, dtype = dtype, format = format, transpose= transpose, updown = updown)
+          #proj, meta = process.process_flex(path, sampling, sampling, proj_number = proj_number) 
+            
+          self.set_outputs(ii, array)
+   
+# >>>>>>>>>>>>>>>>>>>>>>>>>>>>>>>> SCHEDULER CLASS >>>>>>>>>>>>>>>>>>>>>>>>>>>>
+          
+class scheduler:
+   '''
+   Class responsible for scheduling tasks by creating tree of processing nodes connected via buffers.
+   Scheduler links to the root_node that provides an entry point to the node tree.
+   
+   ''' 
+   
+   def __init__(self, _scratch_path_, clean_scratch = True):
+   
+      self.root_node = None      
+      
+      if not _scratch_path_:
+          logger.error('Scratch path is missing!')
+      
+      self._scratch_path_ = _scratch_path_
+      
+      if clean_scratch:            
+          self._clean_scratch_dir_()
+          
+   def draw_nodes(self):
+       """
+       Draw the node tree.
+       """
+        
+       G = self._get_nodesgraph_()
+       
+       # Compute nodes positions:
+       pos=networkx.drawing.nx_agraph.graphviz_layout(G, prog='dot')
+           
+       plt.figure(figsize=(7,10)) 
+       plt.title('Node Tree', fontsize=15, fontweight = 'bold')
+       
+       # Draw edges:
+       edge_color = [G.edges[key]['edgecolor'] for key in G.edges.keys()]
+       
+       networkx.draw_networkx_edges(G, pos, edge_color = edge_color, width = 4, node_size = 500, alpha=0.3)
+              
+       # Draw nodes:       
+       node_color = [G.nodes[key]['fillcolor'] for key in G.nodes.keys()]
+       
+       networkx.draw_networkx_nodes(G, pos, node_color = node_color, node_size = 500, alpha=0.3)
+       networkx.draw_networkx_labels(G, pos, node_size = 500, with_labels=True, font_size = 12, font_weight = 'bold')
+       
+       plt.axis('off')
+       plt.show()
+               
+   def _clean_scratch_dir_(self):
+      """
+      Remove all scratch files in a directory.
+      """
+      if os.path.exists(self._scratch_path_):
+            
+        # Find old scratch files:
+        files = os.listdir(self._scratch_path_)
+        
+        for file in files:
+            file_ = os.path.join(self._scratch_path_, file)
+            
+            if os.path.isfile(file_): 
+                
+                logger.print('Removing scratch file @ ' + file_)
+                os.remove(file_)
+   
+   def _free_buffers_(self):
+      """
+      Get buffers that are at the end of the node tree.
+      """
+      # Get nodes at the bottom of the tree:   
+      nodes = self._get_free_nodes_(self.root_node)
+      
+      # Get the buffers at the bottom:
+      buffers = []
+      for node in nodes:
+         buffers.extend(node.outputs)
+         
+      return buffers 
+  
+   def _get_free_nodes_(self, node):
+      """
+      Recursively go down the node tree and return the nodes at the bottom.
+      """
+      # Nodes below the current one:
+      nodes = node.get_children()
+      
+      if nodes == []:
+         return [node,]
+         
+      else:
+         subnodes = []
+         
+         for node_ in nodes:
+            free_nodes = self._get_free_nodes_(node_)
+            
+            # Check uniqness:
+            for node in free_nodes:
+                if node not in subnodes: 
+                    subnodes.append(node)
+            
+         return subnodes
+  
+   def _count_nodes_(self, nodes, state):
+      """
+      Count how many nodes of a particular state there are.
+      """
+      count = 0
+      
+      for node in nodes:
+          if node.state == state: count += 1
+      
+      return count
+  
+   def _state2color_(self, state):
+       """
+       Small routine converting states to colors for drawing the node tree.
+       """
+       if state == _NSTATE_PENDING_:
+           return 'red'
+       
+       elif state == _NSTATE_ACTIVE_:
+           return 'yellow'
+       
+       elif state == _NSTATE_DEACTIVATED_:
+           return 'green'
+       
+   def _get_nodesgraph_(self):
+      """
+      Returns networkx.MultiDiGraph object for the given node.
+      """ 
+      # Directional multi-graph:
+      G = networkx.Graph()
+      
+      level_no = 0
+      paren_level = [self.root_node,]
+      
+      name = ('[%u.%u]' % (0, 0)) + self.root_node.node_name
+      G.add_node(name, fillcolor = self._state2color_(self.root_node.state))      
+      
+      #G.add_node(old_name)
+      
+      while paren_level:
+                    
+          # Loop over nodes in old level:
+          sub_no = 0
+          level = []
+          for ii, node in enumerate(paren_level):
+              
+              parent_name = ('[%u.%u]' % (level_no, ii)) + node.node_name
+              
+              # Make a new level making sure every node is unique:
+              children = node.get_children()
+              
+              for child in children:
+                  
+                  # Add a unique link:
+                  if child not in level:
+                      level.append(child)
+                      sub_no += 1
+                    
+                  child_name = ('[%u.%u]' % (level_no+1, sub_no - 1)) + child.node_name    
+                  
+                  G.add_node(child_name, fillcolor = self._state2color_(child.state))
+                  G.add_edge(parent_name, child_name, edgecolor = self._state2color_(child.state))
+                  
+          paren_level = level   
+          level_no += 1    
+              
+      return G
+  
+   def _get_nodes_(self, node, state = None):
+      """
+      Returns nodes with the given status.
+      """
+      
+      if (state is None) or (node.state == state):
+          out = [node,]
+          
+      else:
+          out = []
+      
+      children = node.get_children()
+      
+      for child in children:
+          
+          # get descendent nodes but only unique ones:
+          nodes = self._get_nodes_(child, state)
+          
+          for node in nodes:
+              if node not in out: 
+                  out.append(node)
+                     
+      return out
+  
+   def _get_nodeready_(self, node):
+      """
+      Returns a single node that is ready for activation.
+      """
+      if node is None: return None
+      
+      if node.state == _NSTATE_PENDING_:
+          if node.isready():
+              return node
+          
+          else:  
+              # Node may be PENDING but waiting for a group output - in that case need to switch to another branch.
+              return None
+
+      # Return which ever is ready node:          
+      nodes = node.get_children()      
+      for node in nodes:
+          
+          out = self._get_nodeready_(node)
+          
+          if out is not None:
+              return out
+          
+      return None      
+                    
+   def backup(self):
+      """
+      Save the node tree on disk.
+      """
+      logger.print('Backing up the tree of nodes.')
+      
+      nodes = self._get_nodes_(self.root_node)
+      
+      # Count pending nodes:
+      pend = self._count_nodes_(nodes, _NSTATE_PENDING_)
+      deactive = self._count_nodes_(nodes, _NSTATE_DEACTIVATED_)
+      active = self._count_nodes_(nodes, _NSTATE_ACTIVE_)
+     
+      logger.print('%u pending | %u active | %u deactivated' % (pend, active, deactive))
+      
+      # Switch nodes to offline:
+      for node in nodes:
+          node.offline()
+      
+      # Serialize using pickle:  
+      file = os.path.join(self._scratch_path_, 'nodes.pickle')
+      pickle_out = open(file, "wb")
+      pickle.dump(nodes, pickle_out)
+      pickle_out.close()
+      
+      # Put nodes back online:
+      for node in nodes:
+          node.online()
+      
+   def restore_nodes(self):
+      """
+      Load the node tree from disk.
+      """
+      logger.print('Loading nodes tree.')
+      
+      file = os.path.join(self._scratch_path_, 'nodes.pickle')
+      
+      if not os.path.exists(file):
+          logger.error('Backup file cannot be found!')
+      
+      pickle_in = open(file,"rb")
+      nodes = pickle.load(pickle_in)        
+      
+      # Get nodes to online state (link to memmaps):
+      for node in nodes:
+          node.online()
+          
+          # Clear outputbuffers, in case there is some garbage:
+          if node.state == _NSTATE_ACTIVE_:
+              for ii in range(len(self.outputs)):
+                  data = self.outputs[ii].get_data()
+                  data *= 0
+      
+      self.root_node = nodes[0]
+              
+   def schedule(self, node_class, arguments = []):
+      """
+      Schedule nodes. 
+      """
+      
+      # Create the first node if needed:
+      if self.root_node is None:
+         self.root_node = node_class(self, arguments, [])
+         
+      else:
+         # Get free buffers: 
+         buffers = self._free_buffers_()
+      
+         # Create one node per buffer or one node for all buffers:
+         if node_class.node_type == _NTYPE_BATCH_:
+         
+            for buffer in buffers:
+               # Create an instance of a node:
+               buffer.reader_node = node_class(self, arguments, [buffer,])
+               
+         elif node_class.node_type == _NTYPE_GROUP_:   
+             
+            node = node_class(self, arguments, buffers)
+            
+            for buffer in buffers:
+                # Link all buffers with the same node:
+                buffer.reader_node = node
+            
+         else:
+            logger.error('Unknown node type:' + str(node_class.node_type))
+   
+   def generic(self, callback, **arguments):
+       """
+       Schedule a generic batch node with one input and one output using any given callback function.
+       """
+       # Pass the callback as the first argument for batch_node:
+       self.schedule(batch_node, (callback, arguments))
+
+   def FDK(self, vol_shape = None, sirt = 0):
+       """
+       Schedule FDK reconstruction.
+       
+       Args:
+           vol_shape : force reconstruction volume shape
+           sirt      : run a few iterations of SIRT with non-negativity constraint
+       """
+       arguments = (vol_shape, sirt)
+       self.schedule(fdk_node, arguments)   
+
+   def soft_threshold(self, mode, threshold = None):
+      """
+      Removes values smaller than the threshold value.
+      
+      Args:
+        mode (str)       : 'histogram', 'otsu' or 'constant'
+        threshold (float): threshold value if mode = 'constant'
+      """
+      arguments = (mode, threshold)
+      
+      self.schedule(threshold_node, arguments)   
+      
+   def beamhardening(self, file, compound, density):
+      """
+      Single material beamhardening based on a file with an effective spectrum record.
+        Args:            
+            file    : filepath of the spectrum record
+            compound: chemical formula of the specimen material
+            density : density in g / cm3
+      """
+      arguments = (file, compound, density)
+      
+      self.schedule(beamhardening_node, arguments)  
+      
+   def markernorm(self, norm, size = 5):
+      """
+      Find a marker and normalize density of that marker to match the given value
+        Args:            
+            norm : value used for normalization
+            size : size of the marker (diametre in mm)
+      """
+      arguments = (norm, size)
+      
+      self.schedule(markernorm_node, arguments)   
+      
+   def pad(self, width, dim, mode = 'linear'):
+      """
+      Schedule padding operation.
+      """
+      arguments = (width, dim, mode)
+      
+      self.schedule(pad_node, arguments) 
+
+   def bin(self, dim):
+      """
+      Schedule a bin operation.
+      """
+      arguments = (dim,)
+      self.schedule(bin_node, arguments) 
+      
+   def crop(self, dim, width):
+      """
+      Schedule a crop operation.           
+      """
+      arguments = (dim, width)
+      self.schedule(crop_node, arguments)  
+      
+   def autocrop(self):
+      """
+      Schedule autocrop operation.            
+      """      
+      self.schedule(autocrop_node)   
+
+
+   def cast2type(self, dtype, bounds = None):
+      """
+      Schedule a cast to type operation. 
+        Args:            
+            
+      """
+      arguments = (dtype, bounds)
+      
+      self.schedule(cast2type_node, arguments)   
+
+   def buffer_info(self):
+       """
+       Print data and meta info.
+       """
+       self.schedule(info_node)
+           
+   def read_data(self, paths, name, sampling = 1, shape = None, dtype = 'float32', format = None, transpose = [1, 0, 2], updown = True, proj_number = None):
+      """
+      Schedule an image stack reader. Often will be the first node in the queue.
+        Args:
+            
+      """
+      arguments = (paths, name, sampling, shape, dtype, format, transpose, updown, proj_number)
+      self.schedule(reader_node, arguments)
+      
+   def write_data(self, path, name, dim = 0, skip = 1, compress = True):
+      """
+      Schedule an image stack writer. 
+        Args:
+            
+      """
+      arguments = (path, name, dim, skip, compress)
+      
+      self.schedule(writer_node, arguments)      
+   
+   def display(self, display_type, **argin):
+
+       self.schedule(display_node, [display_type, argin])           
+
+   def merge(self, mode = 'projections'):
+      """
+      Schedule a data merge operation. 
+        Args:
+            mode(str): use 'projections' or 'volume', depending on the type of the input.
+      """
+      if mode == 'projections':
+          self.schedule(proj_merge_node)       
+          
+      elif mode == 'volume':
+          self.schedule(vol_merge_node)       
+          
+      else:
+          logger.error('Unknown mode!')
+      
+   def flatlog(self, usemax = False, flats = '', darks = '', sample = 1, transpose = [1, 0, 2], updown = True):
+       """
+       Read flats and darks and apply them to projection data or use 'usemax' mode to perform a data-driven correction.
+       """
+       arguments = (usemax, flats, darks, sample, transpose, updown)
+       self.schedule(flatlog_node, arguments)
+   
+   def optimize(self, values, key = 'axs_hrz', tile_index = None, sampling = [5, 1, 1], metric = 'highpass'):
+       """
+       Optimize a parameter using parameter range, geometry key, tile number and sub-sampling.
+       """
+       arguments = (values, key, tile_index, sampling, metric)
+       self.schedule(optimize_node, arguments) 
+       
+   def registration(self, subsamp = 1, use_moments = False):
+       """
+       Register volumes.
+       """
+       arguments = (subsamp, use_moments)
+       self.schedule(registration_node, arguments)        
+    
+   def report(self):
+      """
+      Print the node tree.
+      """
+      
+      time.sleep(0.3)
+      
+      logger.title('Reporting nodes:')
+     
+      nodes = self._get_nodes_(self.root_node, state = None)
+      
+      for node in nodes:
+          print(node.node_name + ' : ' + node.state2str())
+          
+   def cleanup(self): 
+      """
+      Remove files after a succesfull run.
+      """
+      
+      logger.title('Cleaning up.')
+      
+      gc.collect()
+      
+      # Find ready nodes:
+      nodes = self._get_nodes_(self.root_node, _NSTATE_DEACTIVATED_)
+      
+      # Cleanup nodes:
+      for node in nodes:
+          node.cleanup()
+      
+   def run(self):
+      """
+      Run scheduled nodes.
+      """
+      logger.title('*** Runtime ***')
+      
+      # Save a checkpoint:
+      self.backup()
+      
+      # Find a pending node:
+      node = self._get_nodeready_(self.root_node)
+          
+      # Run nodes until they are finished:
+      while node:    
+                    
+          # Activate next node:
+          logger.print('____________________________________')
+          node.activate()
+          
+          # Save a checkpoint:
+          self.backup()
+          
+          # Next node ready:
+          node = self._get_nodeready_(self.root_node)
+          
       logger.title('*** End Runtime ***')