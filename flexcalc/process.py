--- conflicted
+++ resolved
@@ -25,7 +25,7 @@
 from flexdata import display
 from flextomo import projector
 from flextomo import model
-from . import analyse
+from . import analyze
 
 from flexdata.data import logger
 
@@ -149,12 +149,12 @@
     
     logger.print('Residual ring correcion applied.')
 
-def generate_stl(data, geometry):
+def generate_stl(array, geometry):
     """
     Make a mesh from a volume.
     """
     # Segment the volume:
-    threshold = data > analyse.binary_threshold(data, mode = 'otsu')
+    threshold = array > analyze.binary_threshold(array, mode = 'otsu')
     
     # Close small holes:
     print('Filling small holes...')
@@ -180,71 +180,15 @@
         mode (str)       : 'histogram', 'otsu' or 'constant'
         threshold (float): threshold value if mode = 'constant'
     """
-<<<<<<< HEAD
-    # Avoid memory overflow!
-    #data = data.copy()
-    data2 = data[::2, ::2, ::2].copy().astype('float32')
-    data2 = array.bin(data2)
-    
-    soft_threshold(data2, mode = 'otsu')
-
-    integral = numpy.float32(data2).sum(0)
-    
-    # Filter noise:
-    integral = ndimage.gaussian_filter(integral, integral.shape[0]//100)
-    mean = numpy.mean(integral[integral > 0])
-    integral[integral < mean / 10] = 0
-    
-    # Compute bounding box:
-    rows = numpy.any(integral, axis=1)
-    cols = numpy.any(integral, axis=0)
-    b = numpy.where(rows)[0][[0, -1]]
-    c = numpy.where(cols)[0][[0, -1]]
-=======
     # Avoiding memory overflow:
-    thresh = analyse.binary_threshold(array, mode, threshold)
->>>>>>> 3ec24b2d
+    thresh = analyze.binary_threshold(array, mode, threshold)
     
     for ii in range(array.shape[0]):
         
-<<<<<<< HEAD
-    # Filter noise:
-    integral = ndimage.gaussian_filter(integral, integral.shape[0]//100)
-    mean = numpy.mean(integral[integral > 0])
-    integral[integral < mean / 10] = 0
-    
-    # Compute bounding box:
-    rows = numpy.any(integral, axis=1)
-    a = numpy.where(rows)[0][[0, -1]]
-    
-    # Add a safe margin:
-    a_int = (a[1] - a[0]) // 20
-    b_int = (b[1] - b[0]) // 20
-    c_int = (c[1] - c[0]) // 20
-    
-    a[0] -= a_int
-    a[1] += a_int
-    b[0] -= b_int
-    b[1] += b_int
-    c[0] -= c_int
-    c[1] += c_int
-    
-    a[0] = max(0, a[0] * 4)
-    a[1] = min(data.shape[0], a[1] * 4)
-    
-    b[0] = max(0, b[0] * 4)
-    b[1] = min(data.shape[1], b[1] * 4)
-    
-    c[0] = max(0, c[0] * 4)
-    c[1] = min(data.shape[2], c[1] * 4)
-    
-    return a, b, c
-=======
         img = array[ii, :, :]
         img[img < thresh] = 0
         
         array[ii, :, :] = img
->>>>>>> 3ec24b2d
 
 def hard_threshold(array, mode = 'histogram', threshold = 0):
     """
@@ -255,7 +199,7 @@
         threshold (float): threshold value if mode = 'constant'
     """
     # Avoiding memory overflow:
-    thresh = analyse.binary_threshold(array, mode, threshold)
+    thresh = analyze.binary_threshold(array, mode, threshold)
     
     binary = numpy.zeros(array.shape, dtype = 'bool')
     for ii in range(array.shape[0]):
@@ -293,386 +237,9 @@
     Rotates the volume via interpolation.
     '''
     print('Applying rotation.')
-    time.sleep(0.3)
-    
+        
     sz = array.shape[axis]
     
-    for ii in tqdm(range(sz), unit = 'Slices'):     
-        
-        sl = data.anyslice(array, ii, axis)
-        
-        array[sl] = ndimage.interpolation.rotate(array[sl], angle, reshape=False)
-        
-    return array
-        
-def translate(array, shift, order = 1):
-    """
-    Apply a 3D tranlation.
-    """
-    print('Applying translation.')
-    time.sleep(0.3)
-
-<<<<<<< HEAD
-def find_marker(data, geometry, d = 5):
-    """
-    Find a marker in 3D volume by applying a circular kernel with an inner diameter d [mm].
-    """
-    # TODO: it fail sometimes when the marker is adjuscent to something...
-    
-    #data = data.copy()
-    # First subsample data to avoid memory overflow:
-    data2 = data[::2, ::2, ::2].copy().astype('float32')
-    
-    # Data will be binned further to avoid memory errors.
-    data2 = array.bin(data2)
-    data2[data2 < 0] = 0
-=======
-    pbar = tqdm(unit = 'Operation', total=1) 
->>>>>>> 3ec24b2d
-    
-    ndimage.interpolation.shift(array, shift, output = array, order = order)
-        
-    pbar.update(1)
-    pbar.close()
-
-    return array
-
-
-def _itk2mat_(transform, shape):
-    """
-    Transform ITK to matrix and a translation vector.
-    """
-    
-    # transform contains information about the centre of rptation, rotation and translation
-    # We need to convert this to a rotation matrix and single translation vector
-    # here we go,,,
-    
-    T = -numpy.array(transform.GetParameters()[3:][::-1])
-    euler = -numpy.array(transform.GetParameters()[:3])
-    R = transforms3d.euler.euler2mat(euler[0], euler[1], euler[2], axes='szyx')
-    
-    # Centre of rotation:
-    centre = (transform.GetFixedParameters()[:3][::-1] - T)
-    T0 = centre - numpy.array(shape) // 2
-    
-    # Add rotated vector pointing to the centre of rotation to total T
-    T = T - numpy.dot(T0, R) + T0
-    
-    return T, R
-    
-def _mat2itk_(R, T, shape):
-    """
-    Initialize ITK transform from a rotation matrix and a translation vector
-    """       
-    centre = numpy.array(shape, dtype = float) // 2
-    euler = transforms3d.euler.mat2euler(R, axes = 'szyx')    
-
-    transform = sitk.Euler3DTransform()
-    transform.SetComputeZYX(True)
-        
-    transform.SetTranslation(-T[::-1])
-    transform.SetCenter((centre + T)[::-1])    
-
-    transform.SetRotation(-euler[0], -euler[1], -euler[2])    
-    
-    return transform    
-   
-def _moments_registration_(fixed, moving):
-    """
-    Register two volumes using image moments.
-    
-        Args:
-        fixed (array): fixed 3D array
-        moving (array): moving 3D array
-        
-    Returns:
-        moving will be altered in place.
-        
-        Ttot: translation vector
-        Rtot: rotation matrix
-        Tfix: position of the fixed volume
-
-    """
-    # Positions of the volumes:
-    Tfix, Rfix  = analyse.moments_orientation(fixed)
-    Tmov, Rmov  = analyse.moments_orientation(moving)
-    
-    # Total rotation and shift:
-    Rtot = numpy.dot(Rmov, Rfix.T)
-    Ttot = Tfix - numpy.dot(Tmov, Rtot)
-
-    # Apply transformation:
-    moving_ = affine(moving.copy(), Rtot, Ttot)
-    
-    # Solve ambiguity with directions of intensity axes:    
-    Rtot, Ttot = _find_best_flip_(fixed, moving_, Rfix, Tfix, Rmov, Tmov, use_CG = False)
-    
-    return Ttot, Rtot, Tfix
-    
-def _itk_registration_(fixed, moving, R_init = None, T_init = None, shrink = [4, 2, 1, 1], smooth = [8, 4, 2, 0]):
-    """
-    Carry out ITK based volume registration (based on Congugate Gradient).
-    
-    Args:
-        fixed (array): fixed 3D array
-        moving (array): moving 3D array
-        
-    Returns:
-        moving will be altered in place.
-        
-        T: translation vector
-        R: rotation matrix
-        
-    """
-    #  Progress bar    
-    pbar = tqdm(unit = 'Operations', total=1) 
-    
-    # Initial transform:
-    if R_init is None:
-        R_init = numpy.zeros([3,3])
-        R_init[0, 0] = 1
-        R_init[1, 1] = 1
-        R_init[2, 2] = 1
-        
-    if T_init is None:
-        T_init = numpy.zeros(3)    
-    
-    # Initialize itk images:
-    fixed_image =  sitk.GetImageFromArray(fixed)
-    moving_image = sitk.GetImageFromArray(moving)
-    
-    # Regitration:
-    registration_method = sitk.ImageRegistrationMethod()
-
-    # Similarity metric settings.
-    #registration_method.SetMetricAsMattesMutualInformation(numberOfHistogramBins=50)
-    registration_method.SetMetricSamplingStrategy(registration_method.RANDOM)
-    registration_method.SetMetricSamplingPercentage(0.01)
-
-    registration_method.SetInterpolator(sitk.sitkLinear)
-
-    # Initial centering transform:
-    transform = _mat2itk_(R_init, T_init, fixed.shape)
-    
-    # Optimizer settings.
-    registration_method.SetOptimizerAsPowell()
-    #registration_method.SetOptimizerAsGradientDescent(learningRate=0.5, numberOfIterations=200, convergenceMinimumValue=1e-10, convergenceWindowSize=10)
-    #registration_method.SetOptimizerAsGradientDescentLineSearch(learningRate=1, numberOfIterations = 100)
-    #registration_method.SetOptimizerAsConjugateGradientLineSearch(learningRate=1, numberOfIterations = 100)
-    #registration_method.SetOptimizerScalesFromPhysicalShift()
-
-    # Setup for the multi-resolution framework.            
-    registration_method.SetShrinkFactorsPerLevel(shrinkFactors = shrink)
-    registration_method.SetSmoothingSigmasPerLevel(smoothingSigmas = smooth)
-    registration_method.SmoothingSigmasAreSpecifiedInPhysicalUnitsOn()
-
-    # Don't optimize in-place, we would possibly like to run this cell multiple times.
-    registration_method.SetInitialTransform(transform, inPlace=False)
-
-    transform = registration_method.Execute(sitk.Cast(fixed_image, sitk.sitkFloat32), 
-                                                  sitk.Cast(moving_image, sitk.sitkFloat32))
-    
-    pbar.update(1)
-    pbar.close()
-    
-    #print("Final metric value: ", registration_method.GetMetricValue())
-    print("Optimizer`s stopping condition: ", registration_method.GetOptimizerStopConditionDescription())
-
-    # This is a bit of woodo to get to the same definition of Euler angles and translation that I use:
-    T, R = _itk2mat_(transform, moving.shape)
-            
-    #moving_image = sitk.Resample(moving_image, fixed_image, transform, sitk.sitkLinear, 0.0, moving_image.GetPixelID())
-    #moving = sitk.GetArrayFromImage(moving_image)    
-        
-    #flexUtil.projection(fixed - moving, dim = 1, title = 'native diff')  
-    
-    return T, R, registration_method.GetMetricValue()
-
-def _generate_flips_(Rfix):
-    """
-    Generate number of rotation and translation vectors.
-    """    
-    # Rotate the moving object around it's main axes:
-    R = [numpy.eye(3),]
-    
-    # Axes:
-    for ii in range(3):    
-        #R.append(transforms3d.euler.axangle2mat(Rfix[ii], numpy.pi))
-        # Angles:
-        for jj in range(3):
-            R.append(transforms3d.euler.axangle2mat(Rfix[ii], (jj+1) * numpy.pi/2))
-    
-    return R
-                    
-def register_volumes(fixed, moving, subsamp = 2, use_moments = True, use_CG = True, use_flips = False, threshold = 'otsu'):
-    '''
-    Registration of two 3D volumes.
-    
-    Args:
-        fixed (array): reference volume
-        moving (array): moving/slave volume
-        subsamp (int): subsampling of the moments computation
-        use_itk (bool): if True, use congugate descent method after aligning the moments
-        treshold (str): can be None, 'otsu' or 'histogram' - defines the strategy for removing low intensity noise
-        
-    Returns:
-        
-    '''        
-    if fixed.shape != moving.shape: raise IndexError('Fixed and moving volumes have different dimensions:', fixed.shape, moving.shape)
-    
-    print('Using image moments to register volumes.')
-        
-    # Subsample volumes:
-    fixed_0 = fixed[::subsamp,::subsamp,::subsamp].copy()
-    moving_0 = moving[::subsamp,::subsamp,::subsamp].copy()
-    
-    if threshold:
-        # We use Otsu here instead of binary_threshold to make sure that the same 
-        # threshold is applied to both images:
-        
-        threshold = analyse.threshold_otsu(numpy.append(fixed_0[::2, ::2, ::2], moving_0[::2, ::2, ::2]))
-        fixed_0[fixed_0 < threshold] = 0
-        moving_0[moving_0 < threshold] = 0
-        
-    display.max_projection(fixed_0, title = 'Preview: fixed volume')
-    display.max_projection(moving_0, title = 'Preview: moving volume')
-        
-    L2 = norm(fixed_0 - moving_0)
-    print('L2 norm before registration: %0.2e' % L2)
-    
-    if use_moments:
-        
-        print('Running moments registration.')
-        
-        # Progress:
-        pbar = tqdm(unit = 'Operations', total=1) 
-    
-        # Positions of the volumes:
-        Tfix, Rfix  = analyse.moments_orientation(fixed_0)
-        Tmov, Rmov  = analyse.moments_orientation(moving_0)
-               
-        # Total rotation and shift:
-        #Rtot = numpy.dot(Rmov, Rfix.T)
-        #Rtot = Rmov.T.dot(Rfix)
-
-        #Ttot = Tfix - numpy.dot(Tmov, Rtot)
-        
-        Rtot, Ttot = _find_best_flip_(fixed_0, moving_0, Rfix, Tfix, Rmov, Tmov, use_CG = use_flips)
-        
-        pbar.update(1)
-        pbar.close()
-    
-    else:
-        # Initial transform:
-        Rtot = numpy.zeros([3,3])
-        Rtot[0, 0] = 1
-        Rtot[1, 1] = 1
-        Rtot[2, 2] = 1
-        
-        # Positions of the volumes:
-        Tfix, Rfix  = analyse.moments_orientation(fixed_0)
-        Tmov, Rmov  = analyse.moments_orientation(moving_0)
-        
-        Ttot = Tfix - Tmov#numpy.zeros(3)
-            
-    # Refine registration using ITK optimization:
-    if use_CG:
-        
-        print('Running ITK optimization.')
-        
-        #Rtot = Rmov.T.dot(Rfix)
-        #Rtot = Rmov.dot(Rfix.T)
-        #Ttot = Tfix - Tmov.dot(Rtot)
-
-        # Find flip with or without CG:
-        #Rtot, Ttot = _find_best_flip_(fixed_0, moving_0, Rfix, Tfix, Rmov, Tmov, use_CG = use_flips)
-        
-        # Show the result of moments registration:
-        L2 = norm(fixed_0 - affine(moving_0.copy(), Rtot, Ttot))
-        print('L2 norm after moments registration: %0.2e' % L2)
-        time.sleep(0.1)    
-        
-        # Run CG with the best result:
-        Ttot, Rtot, L = _itk_registration_(fixed_0, moving_0, Rtot, Ttot, shrink = [8, 2, 1], smooth = [8, 2, 0])               
-            
-    # Apply transformation:
-    L2 = norm(fixed_0 - affine(moving_0.copy(), Rtot, Ttot))
-    print('L2 norm after registration: %0.2e' % L2)
-            
-    print('Found shifts:', Ttot * subsamp)
-    print('Found Euler rotations:', transforms3d.euler.mat2euler(Rtot))        
-    
-    return Rtot, Ttot * subsamp 
-        
-def register_astra_geometry(proj_fix, proj_mov, geom_fix, geom_mov, subsamp = 1):
-    """
-    Compute a rigid transformation that makes sure that two reconstruction volumes are alligned.
-    Args:
-        proj_fix : projection data of the fixed volume
-        proj_mov : projection data of the fixed volume
-        geom_fix : projection data of the fixed volume
-        geom_mov : projection data of the fixed volume
-        
-    Returns:
-        geom : geometry for the second reconstruction volume
-    """
-    
-    print('Computing a rigid tranformation between two datasets.')
-    
-    # Find maximum vol size:
-    sz = numpy.array([proj_fix.shape, proj_mov.shape]).max(0)    
-    sz += 10 # for safety...
-    
-    vol1 = numpy.zeros(sz, dtype = 'float32')
-    vol2 = numpy.zeros(sz, dtype = 'float32')
-    
-    projector.settings.bounds = [0, 10]
-    projector.settings.subsets = 10
-    projector.settings['mode'] = 'sequential'
-    
-    projector.FDK(proj_fix, vol1, geom_fix)    
-    projector.SIRT(proj_fix, vol1, geom_fix, iterations = 5)
-    
-    projector.FDK(proj_mov, vol2, geom_mov)
-    projector.SIRT(proj_mov, vol2, geom_mov, iterations = 5)
-    
-    display.slice(vol1, title = 'Fixed volume preview')
-    display.slice(vol1, title = 'Moving volume preview')
-    
-    # Find transformation between two volumes:
-    R, T = register_volumes(vol1, vol2, subsamp = subsamp, use_moments = True, use_CG = True)
-    
-    return R, T
-
-def _find_best_flip_(fixed, moving, Rfix, Tfix, Rmov, Tmov, use_CG = True, sample = 2):
-    """
-    Find the orientation of the moving volume with the mallest L2 distance from the fixed volume, 
-    given that there is 180 degrees amiguity for each of three axes.
-    
-    Args:
-        fixed(array): 3D volume
-        moving(array): 3D volume
-        centre(array): corrdinates of the center of rotation
-        area(int): radius around the center of rotation to look at
-        
-    Returns:
-        (array): rotation matrix corresponding to the best flip
-    
-    """
-    fixed = fixed[::sample, ::sample, ::sample].astype('float32')
-    moving = moving[::sample, ::sample, ::sample].astype('float32')
-    
-    # Apply filters to smooth erors somewhat:
-    fixed = ndimage.filters.gaussian_filter(fixed, sigma = 1)
-    moving = ndimage.filters.gaussian_filter(moving, sigma = 1)
-    
-    # Generate flips:
-    Rs = _generate_flips_(Rfix)
-    
-    # Compute L2 norms:
-    Lmax = numpy.inf
-    
-<<<<<<< HEAD
     if angle == 90:
        ax = [0,1,2]
        ax.remove(axis)
@@ -681,34 +248,371 @@
        ax = [0,1,2]
        ax.remove(axis)
        return numpy.rot90(data, k =3, axes=ax) 
-    
-    for ii in tqdm(range(sz), unit = 'Slices'):     
-        
-        sl = array.anyslice(data, ii, axis)
-        
-        data[sl] = ndimage.interpolation.rotate(data[sl], angle, reshape=False)
-        
-    return data
-        
-def translate(data, shift, order = 1):
+        
+    pbar = tqdm(unit = 'slices', total=1) 
+    for ii in range(sz):     
+        
+        sl = data.anyslice(array, ii, axis)
+        
+        array[sl] = ndimage.interpolation.rotate(array[sl], angle, reshape=False)
+        
+    return array
+        
+def translate(array, shift, order = 1):
     """
     Apply a 3D tranlation.
     """
-    
     print('Applying translation.')
+    time.sleep(0.3)
 
     pbar = tqdm(unit = 'Operation', total=1) 
-    
-    # implicit version doesnt work!
-    # ndimage.interpolation.shift(data, shift, output = data, order = order)
-    data = ndimage.interpolation.shift(data, shift, order = order)
-=======
+    ndimage.interpolation.shift(array, shift, output = array, order = order)
+        
+    pbar.update(1)
+    pbar.close()
+
+    return array
+
+
+def _itk2mat_(transform, shape):
+    """
+    Transform ITK to matrix and a translation vector.
+    """
+    
+    # transform contains information about the centre of rptation, rotation and translation
+    # We need to convert this to a rotation matrix and single translation vector
+    # here we go,,,
+    
+    T = -numpy.array(transform.GetParameters()[3:][::-1])
+    euler = -numpy.array(transform.GetParameters()[:3])
+    R = transforms3d.euler.euler2mat(euler[0], euler[1], euler[2], axes='szyx')
+    
+    # Centre of rotation:
+    centre = (transform.GetFixedParameters()[:3][::-1] - T)
+    T0 = centre - numpy.array(shape) // 2
+    
+    # Add rotated vector pointing to the centre of rotation to total T
+    T = T - numpy.dot(T0, R) + T0
+    
+    return T, R
+    
+def _mat2itk_(R, T, shape):
+    """
+    Initialize ITK transform from a rotation matrix and a translation vector
+    """       
+    centre = numpy.array(shape, dtype = float) // 2
+    euler = transforms3d.euler.mat2euler(R, axes = 'szyx')    
+
+    transform = sitk.Euler3DTransform()
+    transform.SetComputeZYX(True)
+        
+    transform.SetTranslation(-T[::-1])
+    transform.SetCenter((centre + T)[::-1])    
+
+    transform.SetRotation(-euler[0], -euler[1], -euler[2])    
+    
+    return transform    
+   
+def _moments_registration_(fixed, moving):
+    """
+    Register two volumes using image moments.
+    
+        Args:
+        fixed (array): fixed 3D array
+        moving (array): moving 3D array
+        
+    Returns:
+        moving will be altered in place.
+        
+        Ttot: translation vector
+        Rtot: rotation matrix
+        Tfix: position of the fixed volume
+
+    """
+    # Positions of the volumes:
+    Tfix, Rfix  = analyze.moments_orientation(fixed)
+    Tmov, Rmov  = analyze.moments_orientation(moving)
+    
+    # Total rotation and shift:
+    Rtot = numpy.dot(Rmov, Rfix.T)
+    Ttot = Tfix - numpy.dot(Tmov, Rtot)
+
+    # Apply transformation:
+    moving_ = affine(moving.copy(), Rtot, Ttot)
+    
+    # Solve ambiguity with directions of intensity axes:    
+    Rtot, Ttot = _find_best_flip_(fixed, moving_, Rfix, Tfix, Rmov, Tmov, use_CG = False)
+    
+    return Ttot, Rtot, Tfix
+    
+def _itk_registration_(fixed, moving, R_init = None, T_init = None, shrink = [4, 2, 1, 1], smooth = [8, 4, 2, 0]):
+    """
+    Carry out ITK based volume registration (based on Congugate Gradient).
+    
+    Args:
+        fixed (array): fixed 3D array
+        moving (array): moving 3D array
+        
+    Returns:
+        moving will be altered in place.
+        
+        T: translation vector
+        R: rotation matrix
+        
+    """
+    #  Progress bar    
+    pbar = tqdm(unit = 'Operations', total=1) 
+    
+    # Initial transform:
+    if R_init is None:
+        R_init = numpy.zeros([3,3])
+        R_init[0, 0] = 1
+        R_init[1, 1] = 1
+        R_init[2, 2] = 1
+        
+    if T_init is None:
+        T_init = numpy.zeros(3)    
+    
+    # Initialize itk images:
+    fixed_image =  sitk.GetImageFromArray(fixed)
+    moving_image = sitk.GetImageFromArray(moving)
+    
+    # Regitration:
+    registration_method = sitk.ImageRegistrationMethod()
+
+    # Similarity metric settings.
+    #registration_method.SetMetricAsMattesMutualInformation(numberOfHistogramBins=50)
+    registration_method.SetMetricSamplingStrategy(registration_method.RANDOM)
+    registration_method.SetMetricSamplingPercentage(0.01)
+
+    registration_method.SetInterpolator(sitk.sitkLinear)
+
+    # Initial centering transform:
+    transform = _mat2itk_(R_init, T_init, fixed.shape)
+    
+    # Optimizer settings.
+    registration_method.SetOptimizerAsPowell()
+    #registration_method.SetOptimizerAsGradientDescent(learningRate=0.5, numberOfIterations=200, convergenceMinimumValue=1e-10, convergenceWindowSize=10)
+    #registration_method.SetOptimizerAsGradientDescentLineSearch(learningRate=1, numberOfIterations = 100)
+    #registration_method.SetOptimizerAsConjugateGradientLineSearch(learningRate=1, numberOfIterations = 100)
+    #registration_method.SetOptimizerScalesFromPhysicalShift()
+
+    # Setup for the multi-resolution framework.            
+    registration_method.SetShrinkFactorsPerLevel(shrinkFactors = shrink)
+    registration_method.SetSmoothingSigmasPerLevel(smoothingSigmas = smooth)
+    registration_method.SmoothingSigmasAreSpecifiedInPhysicalUnitsOn()
+
+    # Don't optimize in-place, we would possibly like to run this cell multiple times.
+    registration_method.SetInitialTransform(transform, inPlace=False)
+
+    transform = registration_method.Execute(sitk.Cast(fixed_image, sitk.sitkFloat32), 
+                                                  sitk.Cast(moving_image, sitk.sitkFloat32))
+    
+    pbar.update(1)
+    pbar.close()
+    
+    #print("Final metric value: ", registration_method.GetMetricValue())
+    print("Optimizer`s stopping condition: ", registration_method.GetOptimizerStopConditionDescription())
+
+    # This is a bit of woodo to get to the same definition of Euler angles and translation that I use:
+    T, R = _itk2mat_(transform, moving.shape)
+            
+    #moving_image = sitk.Resample(moving_image, fixed_image, transform, sitk.sitkLinear, 0.0, moving_image.GetPixelID())
+    #moving = sitk.GetArrayFromImage(moving_image)    
+        
+    #flexUtil.projection(fixed - moving, dim = 1, title = 'native diff')  
+    
+    return T, R, registration_method.GetMetricValue()
+
+def _generate_flips_(Rfix):
+    """
+    Generate number of rotation and translation vectors.
+    """    
+    # Rotate the moving object around it's main axes:
+    R = [numpy.eye(3),]
+    
+    # Axes:
+    for ii in range(3):    
+        #R.append(transforms3d.euler.axangle2mat(Rfix[ii], numpy.pi))
+        # Angles:
+        for jj in range(3):
+            R.append(transforms3d.euler.axangle2mat(Rfix[ii], (jj+1) * numpy.pi/2))
+    
+    return R
+                    
+def register_volumes(fixed, moving, subsamp = 2, use_moments = True, use_CG = True, use_flips = False, threshold = 'otsu'):
+    '''
+    Registration of two 3D volumes.
+    
+    Args:
+        fixed (array): reference volume
+        moving (array): moving/slave volume
+        subsamp (int): subsampling of the moments computation
+        use_itk (bool): if True, use congugate descent method after aligning the moments
+        treshold (str): can be None, 'otsu' or 'histogram' - defines the strategy for removing low intensity noise
+        
+    Returns:
+        
+    '''        
+    if fixed.shape != moving.shape: raise IndexError('Fixed and moving volumes have different dimensions:', fixed.shape, moving.shape)
+    
+    print('Using image moments to register volumes.')
+        
+    # Subsample volumes:
+    fixed_0 = fixed[::subsamp,::subsamp,::subsamp].copy()
+    moving_0 = moving[::subsamp,::subsamp,::subsamp].copy()
+    
+    if threshold:
+        # We use Otsu here instead of binary_threshold to make sure that the same 
+        # threshold is applied to both images:
+        
+        threshold = analyze.threshold_otsu(numpy.append(fixed_0[::2, ::2, ::2], moving_0[::2, ::2, ::2]))
+        fixed_0[fixed_0 < threshold] = 0
+        moving_0[moving_0 < threshold] = 0
+        
+    display.max_projection(fixed_0, title = 'Preview: fixed volume')
+    display.max_projection(moving_0, title = 'Preview: moving volume')
+        
+    L2 = norm(fixed_0 - moving_0)
+    print('L2 norm before registration: %0.2e' % L2)
+    
+    if use_moments:
+        
+        print('Running moments registration.')
+        
+        # Progress:
+        pbar = tqdm(unit = 'Operations', total=1) 
+    
+        # Positions of the volumes:
+        Tfix, Rfix  = analyze.moments_orientation(fixed_0)
+        Tmov, Rmov  = analyze.moments_orientation(moving_0)
+               
+        # Total rotation and shift:
+        #Rtot = numpy.dot(Rmov, Rfix.T)
+        #Rtot = Rmov.T.dot(Rfix)
+
+        #Ttot = Tfix - numpy.dot(Tmov, Rtot)
+        
+        Rtot, Ttot = _find_best_flip_(fixed_0, moving_0, Rfix, Tfix, Rmov, Tmov, use_CG = use_flips)
+        
+        pbar.update(1)
+        pbar.close()
+    
+    else:
+        # Initial transform:
+        Rtot = numpy.zeros([3,3])
+        Rtot[0, 0] = 1
+        Rtot[1, 1] = 1
+        Rtot[2, 2] = 1
+        
+        # Positions of the volumes:
+        Tfix, Rfix  = analyze.moments_orientation(fixed_0)
+        Tmov, Rmov  = analyze.moments_orientation(moving_0)
+        
+        Ttot = Tfix - Tmov#numpy.zeros(3)
+            
+    # Refine registration using ITK optimization:
+    if use_CG:
+        
+        print('Running ITK optimization.')
+        
+        #Rtot = Rmov.T.dot(Rfix)
+        #Rtot = Rmov.dot(Rfix.T)
+        #Ttot = Tfix - Tmov.dot(Rtot)
+
+        # Find flip with or without CG:
+        #Rtot, Ttot = _find_best_flip_(fixed_0, moving_0, Rfix, Tfix, Rmov, Tmov, use_CG = use_flips)
+        
+        # Show the result of moments registration:
+        L2 = norm(fixed_0 - affine(moving_0.copy(), Rtot, Ttot))
+        print('L2 norm after moments registration: %0.2e' % L2)
+        time.sleep(0.1)    
+        
+        # Run CG with the best result:
+        Ttot, Rtot, L = _itk_registration_(fixed_0, moving_0, Rtot, Ttot, shrink = [8, 2, 1], smooth = [8, 2, 0])               
+            
+    # Apply transformation:
+    L2 = norm(fixed_0 - affine(moving_0.copy(), Rtot, Ttot))
+    print('L2 norm after registration: %0.2e' % L2)
+            
+    print('Found shifts:', Ttot * subsamp)
+    print('Found Euler rotations:', transforms3d.euler.mat2euler(Rtot))        
+    
+    return Rtot, Ttot * subsamp 
+        
+def register_astra_geometry(proj_fix, proj_mov, geom_fix, geom_mov, subsamp = 1):
+    """
+    Compute a rigid transformation that makes sure that two reconstruction volumes are alligned.
+    Args:
+        proj_fix : projection data of the fixed volume
+        proj_mov : projection data of the fixed volume
+        geom_fix : projection data of the fixed volume
+        geom_mov : projection data of the fixed volume
+        
+    Returns:
+        geom : geometry for the second reconstruction volume
+    """
+    
+    print('Computing a rigid tranformation between two datasets.')
+    
+    # Find maximum vol size:
+    sz = numpy.array([proj_fix.shape, proj_mov.shape]).max(0)    
+    sz += 10 # for safety...
+    
+    vol1 = numpy.zeros(sz, dtype = 'float32')
+    vol2 = numpy.zeros(sz, dtype = 'float32')
+    
+    projector.settings.bounds = [0, 10]
+    projector.settings.subsets = 10
+    projector.settings['mode'] = 'sequential'
+    
+    projector.FDK(proj_fix, vol1, geom_fix)    
+    projector.SIRT(proj_fix, vol1, geom_fix, iterations = 5)
+    
+    projector.FDK(proj_mov, vol2, geom_mov)
+    projector.SIRT(proj_mov, vol2, geom_mov, iterations = 5)
+    
+    display.slice(vol1, title = 'Fixed volume preview')
+    display.slice(vol1, title = 'Moving volume preview')
+    
+    # Find transformation between two volumes:
+    R, T = register_volumes(vol1, vol2, subsamp = subsamp, use_moments = True, use_CG = True)
+    
+    return R, T
+
+def _find_best_flip_(fixed, moving, Rfix, Tfix, Rmov, Tmov, use_CG = True, sample = 2):
+    """
+    Find the orientation of the moving volume with the mallest L2 distance from the fixed volume, 
+    given that there is 180 degrees amiguity for each of three axes.
+    
+    Args:
+        fixed(array): 3D volume
+        moving(array): 3D volume
+        centre(array): corrdinates of the center of rotation
+        area(int): radius around the center of rotation to look at
+        
+    Returns:
+        (array): rotation matrix corresponding to the best flip
+    
+    """
+    fixed = fixed[::sample, ::sample, ::sample].astype('float32')
+    moving = moving[::sample, ::sample, ::sample].astype('float32')
+    
+    # Apply filters to smooth erors somewhat:
+    fixed = ndimage.filters.gaussian_filter(fixed, sigma = 1)
+    moving = ndimage.filters.gaussian_filter(moving, sigma = 1)
+    
+    # Generate flips:
+    Rs = _generate_flips_(Rfix)
+    
+    # Compute L2 norms:
+    Lmax = numpy.inf
+    
     # Appliy flips:
     for ii in range(len(Rs)):
         
         Rtot_ = Rmov.T.dot(Rfix).dot(Rs[ii])
         Ttot_ = (Tfix - numpy.dot(Tmov, Rtot_)) / sample
->>>>>>> 3ec24b2d
         
         if use_CG:
             
@@ -726,8 +630,8 @@
             print('We found better flip(%u), L ='%ii, L)
             display.projection(fixed - mo_, title = 'Diff (%u). L2 = %f' %(ii, L))
     
-    return Rtot, Ttot * sample 
-    
+    return Rtot, Ttot * sample
+                
 def equalize_intensity(master, slave, mode = 'percentile'):
     """
     Compute 99.99th percentile of two volumes and use it to renormalize the slave volume.
@@ -739,8 +643,8 @@
         slave *= (m / s)
     elif mode == 'histogram':
         
-        a1, b1, c1 = analyse.intensity_range(master[::2, ::2, ::2])
-        a2, b2, c2 = analyse.intensity_range(slave[::2, ::2, ::2])
+        a1, b1, c1 = analyze.intensity_range(master[::2, ::2, ::2])
+        a2, b2, c2 = analyze.intensity_range(slave[::2, ::2, ::2])
         
         slave *= (c1 / c2)
         
@@ -880,28 +784,14 @@
     geometry_['vol_sample'] = vol_sample
     geometry_['det_sample'] = det_sample
     
-<<<<<<< HEAD
-    if max(sample) == 1:
-        projections_ = projections
-    else:
-        projections_ = numpy.ascontiguousarray(projections[::sample[0],::sample[2],::sample[2]])
-        
-    volume_ = project.init_volume(projections_)
-    
-    # Do FDK without progress_bar:
-    project.settings['progress_bar'] = False
-    project.FDK(projections_, volume_, geometry_)
-    project.settings['progress_bar'] = True
-=======
     volume = projector.init_volume(projections_)
     
     # Do FDK without progress_bar:
     projector.settings.progress_bar = False
     projector.FDK(projections_, volume, geometry_)
     projector.settings.progress_bar = True
->>>>>>> 3ec24b2d
-    
-    return volume_
+    
+    return volume
     
 def _modifier_l2cost_(projections, geometry, subsample, value, key, metric = 'gradient', preview = False):
     '''
@@ -1027,7 +917,7 @@
         if centre_of_mass:
             
             print('Computing centre of mass...')
-            guess = analyse.centre(projections)[2] * geometry.voxel[2]
+            guess = analyze.centre(projections)[2] * geometry.voxel[2]
         
         else:
         
@@ -1037,6 +927,41 @@
                                        subscale = subscale, key = 'axs_tan', metric = metric, preview = preview)
     
     return guess
+
+def find_shift(volume_m, volume_s):
+    
+    if volume_m.max() == 0 or volume_s.max() == 0:
+        return (0,0,0)
+        
+    # Find intersection:
+    #mask_m = binary_threshold(volume_m, mode = 'otsu')
+    #mask_s = binary_threshold(volume_s, mode = 'otsu')
+    
+    sect = volume_m * volume_s
+    
+    if sect.max() == 0:
+        print('WARNING! Find shift fails bacause of no intersecting regions.')
+        
+    a,b,c = analyze.bounding_box(sect)
+    
+    # Compute cross-correlation:
+    vol_m = volume_m[a[0]:a[1], b[0]:b[1], c[0]:c[1]]
+    vol_s = volume_s[a[0]:a[1], b[0]:b[1], c[0]:c[1]]
+    
+    vol_m = ndimage.filters.laplace(vol_m)
+    vol_s = ndimage.filters.laplace(vol_s)
+    
+    display.slice(vol_m, dim = 0, title = 'Master volume')
+    display.slice(vol_s, dim = 0, title = 'Slave volume')
+    
+    display.slice(vol_m- vol_s, dim = 0, title = 'Diff before')
+    
+    conv = numpy.abs(numpy.fft.ifftn(-numpy.fft.fftn(vol_m).conjugate() * numpy.fft.fftn(vol_s)))
+    shift = numpy.unravel_index(numpy.argmax(numpy.fft.fftshift(conv)), dims = conv.shape) - numpy.array(conv.shape)//2
+    
+    display.slice(vol_m- translate(vol_s, -shift, order = 1), dim = 0, title = 'Diff after')
+    
+    return shift
 
 def _find_shift_(array_ref, array_slave, offset, dim = 1):    
     """
@@ -1055,15 +980,9 @@
         
         # Make sure that the array we compare is the same size:.        
         if (min(offset) < 0):
-            print(offset)
-            print(im_ref.shape)
-            print(im_slv.shape)
             raise Exception('Offset is too small!')
             
         if (offset[1] + im_slv.shape[1] > im_ref.shape[1])|(offset[0] + im_slv.shape[0] > im_ref.shape[0]):            
-            print(offset)
-            print(im_ref.shape)
-            print(im_slv.shape)
             raise Exception('Offset is too large!')
             
             # TODO: make formula for smaller total size of the total array
@@ -1178,14 +1097,11 @@
     det_size = geom.detector_size(det_shape)
                     
     # Offset from the left top corner:
-    x0 = tot_geom['det_tan']
-    y0 = tot_geom['det_ort']
-    
-    x = geom['det_tan']
-    y = geom['det_ort']
-        
-    x_offset = ((x - x0) + total_size[1] / 2 - det_size[1] / 2) / geom['det_pixel']
-    y_offset = ((y - y0) + total_size[0] / 2 - det_size[0] / 2) / geom['det_pixel']
+    y0, x0 = tot_geom.detector_centre()   
+    y, x = geom.detector_centre()
+    
+    x_offset = ((x - x0) + total_size[1] / 2 - det_size[1] / 2) / geom.pixel[1]
+    y_offset = ((y - y0) + total_size[0] / 2 - det_size[0] / 2) / geom.pixel[0]
     
     # Round em up!            
     x_offset = int(numpy.round(x_offset))                   
@@ -1269,11 +1185,11 @@
     w_array = tot_array[s0, s1, s2]
     
     # Find shift:
-    shift = find_shift(w_data, data)
+    shift = find_shift(w_array, array)
     
     print('Found shift of :' + str(shift))
     
-    if numpy.abs(shift).max() > 0: data = translate(data, -shift, order = 1)   
+    if numpy.abs(shift).max() > 0: array = translate(array, -shift, order = 1)   
     
     # Ramp weight:
     weight = numpy.ones_like(array)
@@ -1285,261 +1201,7 @@
     weight[w_array == 0] = 1
     
     # Apply weights and add:
-<<<<<<< HEAD
-    data *= weight
-    
-    w_data *= (1 - weight)
-    w_data += data
-    
-def find_shift(volume_m, volume_s):
-    
-    if volume_m.max() == 0 or volume_s.max() == 0:
-        return (0,0,0)
-        
-    # Find intersection:
-    #mask_m = binary_threshold(volume_m, mode = 'otsu')
-    #mask_s = binary_threshold(volume_s, mode = 'otsu')
-    
-    sect = volume_m * volume_s
-    
-    if sect.max() == 0:
-        print('WARNING! Find shift fails bacause of no intersecting regions.')
-        
-    a,b,c = bounding_box(sect)
-    
-    # Compute cross-correlation:
-    vol_m = volume_m[a[0]:a[1], b[0]:b[1], c[0]:c[1]]
-    vol_s = volume_s[a[0]:a[1], b[0]:b[1], c[0]:c[1]]
-    
-    vol_m = ndimage.filters.laplace(vol_m)
-    vol_s = ndimage.filters.laplace(vol_s)
-    
-    display.slice(vol_m, dim = 0, title = 'Master volume')
-    display.slice(vol_s, dim = 0, title = 'Slave volume')
-    
-    display.slice(vol_m- vol_s, dim = 0, title = 'Diff before')
-    
-    conv = numpy.abs(numpy.fft.ifftn(-numpy.fft.fftn(vol_m).conjugate() * numpy.fft.fftn(vol_s)))
-    shift = numpy.unravel_index(numpy.argmax(numpy.fft.fftshift(conv)), dims = conv.shape) - numpy.array(conv.shape)//2
-    
-    display.slice(vol_m- translate(vol_s, -shift, order = 1), dim = 0, title = 'Diff after')
-    
-    return shift
-               
-def data_to_spectrum(path, compound = 'Al', density = 2.7, energy_bin = 50):
-    """
-    Convert data with Al calibration object at path to a spectrum.txt.
-    """
-    proj, geom = process_flex(path, skip = 2, sample = 2)
-    
-    display.slice(proj, dim=0,title = 'PROJECTIONS')
-
-    vol = project.init_volume(proj, geom)
-    
-    print('FDK reconstruction...')
-    
-    project.FDK(proj, vol, geom)
-    display.slice(vol, title = 'Uncorrected FDK')
-
-    print('Callibrating spectrum...')    
-    e, s = calibrate_spectrum(proj, vol, geom, compound = 'Al', density = 2.7, iterations = 1000, n_bin = energy_bin)   
-   
-    meta = {'energy':e, 'spectrum':s, 'description':geom.description}
-    io.write_toml(os.path.join(path, 'spectrum.toml'), meta)
-    
-    print('Spectrum computed and stored at: ' + os.path.join(path, 'spectrum.toml'))
-        
-    return e, s
-    
-def calibrate_spectrum(projections, volume, geometry, compound = 'Al', density = 2.7, threshold = None, iterations = 1000, n_bin = 10):
-    '''
-    Use the projection stack of a homogeneous object to estimate system's 
-    effective spectrum.
-    Can be used by process.equivalent_thickness to produce an equivalent 
-    thickness projection stack.
-    Please, use conventional geometry. 
-    ''' 
-    
-    #import random
-    
-    # Find the shape of the object:                                                    
-    if threshold:
-        t = binary_threshold(volume, mode = 'constant', threshold = threshold)
-        
-        segmentation = numpy.float32()
-    else:
-        t = binary_threshold(volume, mode = 'otsu')
-        segmentation = numpy.float32(volume > t)
-        
-    display.slice(segmentation, dim=0,title = 'Segmentation')        
-        
-    # Crop:    
-    #height = segmentation.shape[0]   
-    #w = 15
-
-    #length = length[height//2-w:height//2 + w, : ,:]    
-    
-    # Forward project the shape:                  
-    print('Calculating the attenuation length.')  
-    
-    length = numpy.zeros_like(projections)    
-    length = numpy.ascontiguousarray(length)
-    project.forwardproject(length, segmentation, geometry)
-        
-    projections[projections < 0] = 0
-    intensity = numpy.exp(-projections)
-    
-    # Crop to avoid cone artefacts:
-    height = intensity.shape[0]//2
-    window = 10
-    intensity = intensity[height-window:height+window,:,:]
-    length = length[height-window:height+window,:,:]
-    
-    # Make 1D:
-    intensity = intensity[length > 0].ravel()
-    length = length[length > 0].ravel()
-    
-    lmax = length.max()
-    lmin = length.min()    
-    
-    print('Maximum reprojected length:', lmax)
-    print('Minimum reprojected length:', lmin)
-    
-    print('Selecting a random subset of points.')  
-    
-    # Rare the sample to avoid slow times:
-    #index = random.sample(range(length.size), 1000000)
-    #length = length[index]
-    #intensity = intensity[index]
-    
-    print('Computing the intensity-length transfer function.')
-    
-    # Bin number for lengthes:
-    bin_n = 128
-    bins = numpy.linspace(lmin, lmax, bin_n)
-    
-    # Sample the midslice:
-    #segmentation = segmentation[height//2-w:height//2 + w, : ,:]    
-    #projections_ = projections[height//2-w:height//2 + w, : ,:]
-    
-    
-    #import flexModel
-    #ctf = flexModel.get_ctf(length.shape[::2], 'gaussian', [1, 1])
-    #length = flexModel.apply_ctf(length, ctf)  
-            
-    # TODO: Some cropping might be needed to avoid artefacts at the edges
-    
-    #flexUtil.slice(length, title = 'length sinogram')
-    #flexUtil.slice(projections_, title = 'apparent sinogram')
-        
-    # Rebin:
-    idx  = numpy.digitize(length, bins)
-    
-    # Rebin length and intensity:        
-    length_0 = bins + (bins[1] - bins[0]) / 2
-    intensity_0 = [numpy.median(intensity[idx==k]) for k in range(bin_n)]
-    
-    # In case some bins are empty:
-    intensity_0 = numpy.array(intensity_0)
-    length_0 = numpy.array(length_0)
-    length_0 = length_0[numpy.isfinite(intensity_0)]
-    intensity_0 = intensity_0[numpy.isfinite(intensity_0)]
-    
-    # Get rid of tales:
-    rim = len(length_0) // 20
-    length_0 = length_0[rim:-rim]    
-    intensity_0 = intensity_0[rim:-rim]    
-    
-    # Dn't trust low counts!
-    length_0 = length_0[intensity_0 > 0.05]
-    intensity_0 = intensity_0[intensity_0 > 0.05]
-    
-    # Get rid of long rays (they are typically wrong...)   
-    #intensity_0 = intensity_0[length_0 < 35]    
-    #length_0 = length_0[length_0 < 35]    
-    
-    # Enforce zero-one values:
-    length_0 = numpy.insert(length_0, 0, 0)
-    intensity_0 = numpy.insert(intensity_0, 0, 1)
-    
-    #flexUtil.plot(length_0, intensity_0, title = 'Length v.s. Intensity')
-        
-    print('Intensity-length curve rebinned.')
-        
-    print('Computing the spectrum by Expectation Maximization.')
-    
-    volts = geometry.description.get('voltage')
-    if not volts: volts = 100
-    
-    energy = numpy.linspace(5, max(100, volts), n_bin)
-    
-    mu = spectrum.linear_attenuation(energy, compound, density)
-    exp_matrix = numpy.exp(-numpy.outer(length_0, mu))
-    
-    # Initial guess of the spectrum:
-    spec = spectrum.bremsstrahlung(energy, volts) 
-    spec *= spectrum.scintillator_efficiency(energy, 'Si', rho = 5, thickness = 0.5)
-    spec *= spectrum.total_transmission(energy, 'H2O', 1, 1)
-    spec *= energy
-    spec /= spec.sum()
-    
-    #spec = numpy.ones_like(energy)
-    #spec[0] = 0
-    #spec[-1] = 0
-    
-    norm_sum = exp_matrix.sum(0)
-    spec0 = spec.copy()
-    #spec *= 0
-    
-    # exp_matrix at length == 0 is == 1. Sum of that is n_bin
-    
-    # EM type:   
-    for ii in range(iterations): 
-        frw = exp_matrix.dot(spec)
-
-        epsilon = frw.max() / 100
-        frw[frw < epsilon] = epsilon
-        
-        spec = spec * exp_matrix.T.dot(intensity_0 / frw) / norm_sum
-        
-        # Make sure that the total count of spec is 1 - that means intensity at length = 0 is equal to 1
-        spec = spec / spec.sum()
-        
-    print('Spectrum computed.')
-        
-    #flexUtil.plot(length_0, title = 'thickness')
-    #flexUtil.plot(mu, title = 'mu')
-    #flexUtil.plot(_intensity, title = 'synth_counts')
-    
-    # synthetic intensity for a check:
-    _intensity = exp_matrix.dot(spec)
-    
-    import matplotlib.pyplot as plt
-    
-    # Display:   
-    plt.figure()
-    plt.semilogy(length[::200], intensity[::200], 'b.', lw=4, alpha=.8)
-    plt.semilogy(length_0, intensity_0, 'g--')
-    plt.semilogy(length_0, _intensity, 'r-', lw=3, alpha=.6)
-    
-    #plt.scatter(length[::100], -numpy.log(intensity[::100]), color='b', alpha=.2, s=4)
-    plt.axis('tight')
-    plt.title('Log intensity v.s. absorption length.')
-    plt.legend(['raw','binned','solution'])
-    plt.show() 
-    
-    # Display:
-    plt.figure()
-    plt.plot(energy, spec, 'b')
-    plt.plot(energy, spec0, 'r:')
-    plt.axis('tight')
-    plt.title('Calculated spectrum')
-    plt.legend(['computed','initial guess'])
-    plt.show() 
-            
-=======
     array *= weight
->>>>>>> 3ec24b2d
     
     w_array *= (1 - weight)
     w_array += array                   
@@ -1553,11 +1215,7 @@
     print('Generating the transfer function.')
     
     if preview:
-<<<<<<< HEAD
-        display.plot2d(energy, spectrum, semilogy=False, title = 'Spectrum')
-=======
-        display.plot(energy, spectr, semilogy=False, title = 'Spectrum')
->>>>>>> 3ec24b2d
+        display.plot2d(energy, spectr, semilogy=False, title = 'Spectrum')
     
     # Attenuation of 1 mm:
     mu = model.linear_attenuation(energy, compound, density)
